#
# Tests for the base model class
#
import pybamm

import numpy as np
import unittest


class MeshForTesting(pybamm.BaseMesh):
    def __init__(self):
        super().__init__(None)
        self["whole cell"] = self.submeshclass(np.linspace(0, 1, 100))
        self["negative electrode"] = self.submeshclass(self["whole cell"].nodes[:40])
        self["positive electrode"] = self.submeshclass(self["whole cell"].nodes[40:])


class DiscretisationForTesting(pybamm.MatrixVectorDiscretisation):
    """Interpolating operators."""

    def __init__(self, mesh):
        super().__init__(mesh)

    def gradient_matrix(self, domain):
        n = self.mesh[domain[0]].npts
        return pybamm.Matrix(np.eye(n))

    def divergence_matrix(self, domain):
        n = self.mesh[domain[0]].npts
        return pybamm.Matrix(np.eye(n))


class ModelForTesting(object):
    def __init__(self, rhs, initial_conditions, boundary_conditions):
        self.rhs = rhs
        self.initial_conditions = initial_conditions
        self.boundary_conditions = boundary_conditions


class TestDiscretise(unittest.TestCase):
    def test_discretise_slicing(self):
        # One variable
        mesh = MeshForTesting()
        disc = pybamm.BaseDiscretisation(mesh)
        c = pybamm.Variable("c", domain=["whole cell"])
        variables = [c]
        y_slices = disc.get_variable_slices(variables)
        self.assertEqual(y_slices, {c.id: slice(0, 100)})
        c_true = mesh["whole cell"].nodes ** 2
        y = c_true
        np.testing.assert_array_equal(y[y_slices[c.id]], c_true)

        # Several variables
        d = pybamm.Variable("d", domain=["whole cell"])
        jn = pybamm.Variable("jn", domain=["negative electrode"])
        variables = [c, d, jn]
        y_slices = disc.get_variable_slices(variables)
        self.assertEqual(
            y_slices,
            {c.id: slice(0, 100), d.id: slice(100, 200), jn.id: slice(200, 240)},
        )
        d_true = 4 * mesh["whole cell"].nodes
        jn_true = mesh["negative electrode"].nodes ** 3
        y = np.concatenate([c_true, d_true, jn_true])
        np.testing.assert_array_equal(y[y_slices[c.id]], c_true)
        np.testing.assert_array_equal(y[y_slices[d.id]], d_true)
        np.testing.assert_array_equal(y[y_slices[jn.id]], jn_true)

    def test_process_symbol_base(self):
        disc = pybamm.BaseDiscretisation(None)

        # variable
        var = pybamm.Variable("var")
        y_slices = {var.id: slice(53)}
        var_disc = disc.process_symbol(var, y_slices)
        self.assertTrue(isinstance(var_disc, pybamm.StateVector))
        self.assertEqual(var_disc._y_slice, y_slices[var.id])
        # scalar
        scal = pybamm.Scalar(5)
        scal_disc = disc.process_symbol(scal)
        self.assertTrue(isinstance(scal_disc, pybamm.Scalar))
        self.assertEqual(scal_disc.value, scal.value)

        # parameter
        par = pybamm.Parameter("par")
        par_disc = disc.process_symbol(par)
        self.assertTrue(isinstance(par_disc, pybamm.Parameter))
        self.assertEqual(par_disc.name, par.name)

        # binary operator
        bin = var + scal
        bin_disc = disc.process_symbol(bin, y_slices)
        self.assertTrue(isinstance(bin_disc, pybamm.Addition))
        self.assertTrue(isinstance(bin_disc.children[0], pybamm.StateVector))
        self.assertTrue(isinstance(bin_disc.children[1], pybamm.Scalar))

        # non-spatial unary operator
        un1 = -var
        un1_disc = disc.process_symbol(un1, y_slices)
        self.assertTrue(isinstance(un1_disc, pybamm.Negate))
        self.assertTrue(isinstance(un1_disc.children[0], pybamm.StateVector))

        un2 = abs(scal)
        un2_disc = disc.process_symbol(un2)
        self.assertTrue(isinstance(un2_disc, pybamm.AbsoluteValue))
        self.assertTrue(isinstance(un2_disc.children[0], pybamm.Scalar))

    def test_process_complex_expression(self):
        var1 = pybamm.Variable("var1")
        var2 = pybamm.Variable("var2")
        par1 = pybamm.Parameter("par1")
        par2 = pybamm.Parameter("par2")
        scal1 = pybamm.Scalar("scal1")
        scal2 = pybamm.Scalar("scal2")
        expression = (scal1 * (par1 + var2)) / ((var1 - par2) + scal2)

        disc = pybamm.BaseDiscretisation(None)
        y_slices = {var1.id: slice(53), var2.id: slice(53, 59)}
        exp_disc = disc.process_symbol(expression, y_slices)
        self.assertTrue(isinstance(exp_disc, pybamm.Division))
        # left side
        self.assertTrue(isinstance(exp_disc.children[0], pybamm.Multiplication))
        self.assertTrue(isinstance(exp_disc.children[0].children[0], pybamm.Scalar))
        self.assertTrue(isinstance(exp_disc.children[0].children[1], pybamm.Addition))
        self.assertTrue(
            isinstance(exp_disc.children[0].children[1].children[0], pybamm.Parameter)
        )
        self.assertTrue(
            isinstance(exp_disc.children[0].children[1].children[1], pybamm.StateVector)
        )
        self.assertEqual(
            exp_disc.children[0].children[1].children[1].y_slice, y_slices[var2.id]
        )
        # right side
        self.assertTrue(isinstance(exp_disc.children[1], pybamm.Addition))
        self.assertTrue(
            isinstance(exp_disc.children[1].children[0], pybamm.Subtraction)
        )
        self.assertTrue(
            isinstance(exp_disc.children[1].children[0].children[0], pybamm.StateVector)
        )
        self.assertEqual(
            exp_disc.children[1].children[0].children[0].y_slice, y_slices[var1.id]
        )
        self.assertTrue(
            isinstance(exp_disc.children[1].children[0].children[1], pybamm.Parameter)
        )
        self.assertTrue(isinstance(exp_disc.children[1].children[1], pybamm.Scalar))

    def test_discretise_spatial_operator(self):
        mesh = MeshForTesting()
        disc = DiscretisationForTesting(mesh)
        var = pybamm.Variable("var", domain=["whole cell"])
        y_slices = disc.get_variable_slices([var])
        for eqn in [pybamm.grad(var), pybamm.div(var)]:
            eqn_disc = disc.process_symbol(eqn, y_slices, {})

            self.assertTrue(isinstance(eqn_disc, pybamm.Multiplication))
            self.assertTrue(isinstance(eqn_disc.children[0], pybamm.Matrix))
            self.assertTrue(isinstance(eqn_disc.children[1], pybamm.StateVector))

            y = mesh["whole cell"].nodes ** 2
            var_disc = disc.process_symbol(var, y_slices)
            # grad and var are identity operators here (for testing purposes)
            np.testing.assert_array_equal(
                eqn_disc.evaluate(None, y), var_disc.evaluate(None, y)
            )

    def test_core_NotImplementedErrors(self):
        disc = pybamm.BaseDiscretisation(None)
        with self.assertRaises(NotImplementedError):
            disc.gradient(None, None, {})
        with self.assertRaises(NotImplementedError):
            disc.divergence(None, None, {})
        disc = pybamm.MatrixVectorDiscretisation(None)
        with self.assertRaises(NotImplementedError):
            disc.gradient_matrix(None)
        with self.assertRaises(NotImplementedError):
            disc.divergence_matrix(None)

    def test_process_initial_conditions(self):
        # one equation
        c = pybamm.Variable("c", domain=["whole cell"])
        initial_conditions = {c: pybamm.Scalar(3)}
        mesh = MeshForTesting()
        disc = DiscretisationForTesting(mesh)
        y0 = disc.process_initial_conditions(initial_conditions)
        np.testing.assert_array_equal(
            y0[c].evaluate(0, None), 3 * np.ones_like(mesh["whole cell"].nodes)
        )

        # two equations
        T = pybamm.Variable("T", domain=["negative electrode"])
        initial_conditions = {c: pybamm.Scalar(3), T: pybamm.Scalar(5)}
        y0 = disc.process_initial_conditions(initial_conditions)
        np.testing.assert_array_equal(
            y0[c].evaluate(0, None), 3 * np.ones_like(mesh["whole cell"].nodes)
        )
        np.testing.assert_array_equal(
            y0[T].evaluate(0, None), 5 * np.ones_like(mesh["negative electrode"].nodes)
        )

    def test_process_rhs(self):
        # one equation
        c = pybamm.Variable("c", domain=["whole cell"])
        N = pybamm.grad(c)
        rhs = {c: pybamm.div(N)}
        # can't process boundary conditions with DiscretisationForTesting
        boundary_conditions = {}
        mesh = MeshForTesting()
        disc = DiscretisationForTesting(mesh)

        y = mesh["whole cell"].nodes ** 2
        y_slices = disc.get_variable_slices(rhs.keys())
        processed_rhs = disc.process_rhs(rhs, boundary_conditions, y_slices)
        np.testing.assert_array_equal(y, processed_rhs[c].evaluate(None, y))

        # two equations
        T = pybamm.Variable("T", domain=["negative electrode"])
        q = pybamm.grad(T)
        rhs = {c: pybamm.div(N), T: pybamm.div(q)}
        boundary_conditions = {}

        y = np.concatenate(
            [mesh["whole cell"].nodes ** 2, mesh["negative electrode"].nodes ** 4]
        )
        y_slices = disc.get_variable_slices(rhs.keys())
        processed_rhs = disc.process_rhs(rhs, boundary_conditions, y_slices)
        np.testing.assert_array_equal(
            y[y_slices[c.id]], processed_rhs[c].evaluate(None, y)
        )
        np.testing.assert_array_equal(
            y[y_slices[T.id]], processed_rhs[T].evaluate(None, y)
        )

    def test_process_model(self):
        # one equation
        c = pybamm.Variable("c", domain=["whole cell"])
        N = pybamm.grad(c)
        rhs = {c: pybamm.div(N)}
        initial_conditions = {c: pybamm.Scalar(3)}
        boundary_conditions = {}
        model = ModelForTesting(rhs, initial_conditions, boundary_conditions)
        mesh = MeshForTesting()
        disc = DiscretisationForTesting(mesh)

        disc.process_model(model)
        y0 = model.concatenated_initial_conditions
        np.testing.assert_array_equal(y0, 3 * np.ones_like(mesh["whole cell"].nodes))
        np.testing.assert_array_equal(y0, model.concatenated_rhs.evaluate(None, y0))

        # two equations
        T = pybamm.Variable("T", domain=["negative electrode"])
        q = pybamm.grad(T)
        rhs = {c: pybamm.div(N), T: pybamm.div(q)}
        initial_conditions = {c: pybamm.Scalar(2), T: pybamm.Scalar(5)}
        boundary_conditions = {}
        model = ModelForTesting(rhs, initial_conditions, boundary_conditions)

        disc.process_model(model)
        y0 = model.concatenated_initial_conditions
        np.testing.assert_array_equal(
            y0,
            np.concatenate(
                [
                    2 * np.ones_like(mesh["whole cell"].nodes),
                    5 * np.ones_like(mesh["negative electrode"].nodes),
                ]
            ),
        )
<<<<<<< HEAD
        print(model.rhs.evaluate(None, y0))
        np.testing.assert_array_equal(y0, model.rhs.evaluate(None, y0))
=======
        np.testing.assert_array_equal(y0, model.concatenated_rhs.evaluate(None, y0))

    def test_scalar_to_vector(self):
        a = pybamm.Scalar(5)
        mesh = MeshForTesting()
        disc = pybamm.BaseDiscretisation(mesh)
        a_vec = disc.scalar_to_vector(a, ["whole cell"])
        expected_vector = 5 * np.ones_like(mesh["whole cell"].nodes)
        np.testing.assert_allclose(a_vec.evaluate(), expected_vector)

        a = pybamm.Scalar(5, domain=["whole cell"])
        a_vec = disc.scalar_to_vector(a)
        np.testing.assert_allclose(a_vec.evaluate(), expected_vector)

        a_vec = disc.scalar_to_vector(a, ["whole cell", "negative electrode"])
        expected_vector = np.concatenate(
            [
                5 * np.ones_like(mesh["whole cell"].nodes),
                5 * np.ones_like(mesh["negative electrode"].nodes),
            ]
        )
        np.testing.assert_allclose(a_vec.evaluate(), expected_vector)

        a = pybamm.Scalar(5, domain=["whole cell", "negative electrode"])
        a_vec = disc.scalar_to_vector(a)
        np.testing.assert_allclose(a_vec.evaluate(), expected_vector)

        a = pybamm.Scalar(5, domain=["whole cell"])
        b = pybamm.Scalar(4, domain=["negative electrode"])
        a_vec = disc.scalar_to_vector([a, b])
        expected_vector = np.concatenate(
            [
                5 * np.ones_like(mesh["whole cell"].nodes),
                4 * np.ones_like(mesh["negative electrode"].nodes),
            ]
        )
        np.testing.assert_allclose(a_vec.evaluate(), expected_vector)
>>>>>>> 39f23fb9

    def test_vector_of_ones(self):
        mesh = MeshForTesting()
        disc = pybamm.BaseDiscretisation(mesh)
        vec = disc.vector_of_ones(["whole cell"])
        self.assertEqual(vec.evaluate()[0], 1)
        self.assertEqual(vec.shape, mesh["whole cell"].nodes.shape)

    def test_concatenation(self):
        a = pybamm.Symbol("a")
        b = pybamm.Symbol("b")
        c = pybamm.Symbol("c")
        disc = pybamm.BaseDiscretisation(None)
        conc = disc.concatenate(a, b, c)
        self.assertTrue(isinstance(conc, pybamm.Concatenation))

    def test_concatenation_of_scalars(self):
        a = pybamm.Scalar(5, domain=["negative electrode"])
        b = pybamm.Scalar(4, domain=["positive electrode"])
        mesh = MeshForTesting()
        disc = pybamm.BaseDiscretisation(mesh)
        var = pybamm.Variable("var", domain=["whole cell"])
        y_slices = disc.get_variable_slices([var])

        eqn = pybamm.Concatenation(a, b)
        eqn_disc = disc.process_symbol(eqn, y_slices, {})
        self.assertTrue(isinstance(eqn_disc, pybamm.Vector))
        expected_vector = np.concatenate(
            [
                5 * np.ones_like(mesh["negative electrode"].nodes),
                4 * np.ones_like(mesh["positive electrode"].nodes),
            ]
        )
        np.testing.assert_allclose(eqn_disc.evaluate(), expected_vector)

        # should only be able to concatentate scalars
        eqn = pybamm.Concatenation(a, var)
        with self.assertRaises(NotImplementedError):
            eqn_disc = disc.process_symbol(eqn, y_slices, {})


if __name__ == "__main__":
    print("Add -v for more debug output")
    import sys

    if "-v" in sys.argv:
        debug = True
    unittest.main()<|MERGE_RESOLUTION|>--- conflicted
+++ resolved
@@ -268,10 +268,6 @@
                 ]
             ),
         )
-<<<<<<< HEAD
-        print(model.rhs.evaluate(None, y0))
-        np.testing.assert_array_equal(y0, model.rhs.evaluate(None, y0))
-=======
         np.testing.assert_array_equal(y0, model.concatenated_rhs.evaluate(None, y0))
 
     def test_scalar_to_vector(self):
@@ -309,7 +305,6 @@
             ]
         )
         np.testing.assert_allclose(a_vec.evaluate(), expected_vector)
->>>>>>> 39f23fb9
 
     def test_vector_of_ones(self):
         mesh = MeshForTesting()
