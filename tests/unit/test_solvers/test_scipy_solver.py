--- conflicted
+++ resolved
@@ -271,28 +271,6 @@
     def test_model_solver_with_event_with_casadi(self):
         # Create model
         model = pybamm.BaseModel()
-<<<<<<< HEAD
-        model.convert_to_format = "casadi"
-        domain = ["negative electrode", "separator", "positive electrode"]
-        var = pybamm.Variable("var", domain=domain)
-        model.rhs = {var: -0.1 * var}
-        model.initial_conditions = {var: 1}
-        model.events = {"var=0.5": pybamm.min(var - 0.5)}
-        # No need to set parameters; can use base discretisation (no spatial operators)
-
-        # create discretisation
-        mesh = get_mesh_for_testing()
-        spatial_methods = {"macroscale": pybamm.FiniteVolume}
-        disc = pybamm.Discretisation(mesh, spatial_methods)
-        disc.process_model(model)
-        # Solve
-        solver = pybamm.ScipySolver(rtol=1e-8, atol=1e-8, method="RK45")
-        t_eval = np.linspace(0, 10, 100)
-        solution = solver.solve(model, t_eval)
-        self.assertLess(len(solution.t), len(t_eval))
-        np.testing.assert_array_equal(solution.t, t_eval[: len(solution.t)])
-        np.testing.assert_allclose(solution.y[0], np.exp(-0.1 * solution.t))
-=======
         for use_jacobian in [True, False]:
             model.use_jacobian = use_jacobian
             model.convert_to_format = "casadi"
@@ -316,7 +294,6 @@
             self.assertLess(len(solution.t), len(t_eval))
             np.testing.assert_array_equal(solution.t, t_eval[: len(solution.t)])
             np.testing.assert_allclose(solution.y[0], np.exp(-0.1 * solution.t))
->>>>>>> 379c957f
 
 
 if __name__ == "__main__":
