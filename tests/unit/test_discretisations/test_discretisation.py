--- conflicted
+++ resolved
@@ -705,38 +705,6 @@
         )[:, np.newaxis]
         np.testing.assert_allclose(eqn_disc.evaluate(), expected_vector)
 
-<<<<<<< HEAD
-=======
-    def test_discretise_spatial_variable(self):
-        # create discretisation
-        disc = get_discretisation_for_testing()
-
-        # space
-        x1 = pybamm.SpatialVariable("x", ["negative electrode"])
-        x1_disc = disc.process_symbol(x1)
-        self.assertIsInstance(x1_disc, pybamm.Vector)
-        np.testing.assert_array_equal(
-            x1_disc.evaluate(), disc.mesh["negative electrode"][0].nodes[:, np.newaxis]
-        )
-
-        x2 = pybamm.SpatialVariable("x", ["negative electrode", "separator"])
-        x2_disc = disc.process_symbol(x2)
-        self.assertIsInstance(x2_disc, pybamm.Vector)
-        np.testing.assert_array_equal(
-            x2_disc.evaluate(),
-            disc.mesh.combine_submeshes("negative electrode", "separator")[0].nodes[
-                :, np.newaxis
-            ],
-        )
-
-        r = 3 * pybamm.SpatialVariable("r", ["negative particle"])
-        r_disc = disc.process_symbol(r)
-        self.assertIsInstance(r_disc.children[1], pybamm.Vector)
-        np.testing.assert_array_equal(
-            r_disc.evaluate(),
-            3 * disc.mesh["negative particle"][0].nodes[:, np.newaxis],
-        )
-
     def test_exceptions(self):
         c_n = pybamm.Variable("c", domain=["negative electrode"])
         N_n = pybamm.grad(c_n)
@@ -767,7 +735,6 @@
         }
         disc.process_model(model, inplace=False)
 
->>>>>>> 34645310
 
 if __name__ == "__main__":
     print("Add -v for more debug output")
