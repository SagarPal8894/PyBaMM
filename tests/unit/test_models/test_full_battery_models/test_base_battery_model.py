--- conflicted
+++ resolved
@@ -30,14 +30,9 @@
 'interface utilisation': 'full' (possible: ['full', 'constant', 'current-driven'])
 'lithium plating': 'none' (possible: ['none', 'reversible', 'partially reversible', 'irreversible'])
 'lithium plating porosity change': 'false' (possible: ['false', 'true'])
-<<<<<<< HEAD
 'loss of active material': 'stress-driven' (possible: ['none', 'stress-driven', 'reaction-driven', 'stress and reaction-driven'])
 'number of MSMR reactions': 'none' (possible: ['none', '1', '2', '3', '4', '5', '6', '7', '8', '9', '10'])
 'open-circuit potential': 'single' (possible: ['single', 'current sigmoid', 'MSMR'])
-=======
-'loss of active material': 'stress-driven' (possible: ['none', 'stress-driven', 'reaction-driven', 'current-driven', 'stress and reaction-driven'])
-'open-circuit potential': 'single' (possible: ['single', 'current sigmoid'])
->>>>>>> f4dfbe71
 'operating mode': 'current' (possible: ['current', 'voltage', 'power', 'differential power', 'explicit power', 'resistance', 'differential resistance', 'explicit resistance', 'CCCV'])
 'particle': 'Fickian diffusion' (possible: ['Fickian diffusion', 'fast diffusion', 'uniform profile', 'quadratic profile', 'quartic profile', 'MSMR'])
 'particle mechanics': 'swelling only' (possible: ['none', 'swelling only', 'swelling and cracking'])
