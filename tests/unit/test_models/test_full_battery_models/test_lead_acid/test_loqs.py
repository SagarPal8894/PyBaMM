--- conflicted
+++ resolved
@@ -75,18 +75,6 @@
             )
         )
 
-<<<<<<< HEAD
-    def test_incompatible_options(self):
-        with self.assertRaisesRegex(pybamm.OptionError, "surface form"):
-            pybamm.lead_acid.LOQS({"surface form": "bad surface form"})
-
-        with self.assertRaisesRegex(
-            pybamm.OptionError, "cannot have transverse convection in 0D model"
-        ):
-            pybamm.lead_acid.LOQS({"convection": {"transverse": "full"}})
-
-=======
->>>>>>> cf47f806
 
 class TestLeadAcidLOQSWithSideReactions(unittest.TestCase):
     def test_well_posed_differential(self):
