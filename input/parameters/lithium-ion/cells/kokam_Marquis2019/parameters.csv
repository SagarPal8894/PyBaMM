--- conflicted
+++ resolved
@@ -33,8 +33,4 @@
 Positive current collector thermal conductivity [W.m-1.K-1],237,,
 ,,,
 # Electrical,,,
-<<<<<<< HEAD
-Cell capacity [A.h], 0.680616,,24 Ah/m2 * 0.137m * 0.207m
-=======
-Cell capacity [A.h],0.680616,,24 Ah/m2 * 0.137m * 0.207m
->>>>>>> 26ab88c5
+Cell capacity [A.h],0.680616,,24 Ah/m2 * 0.137m * 0.207m