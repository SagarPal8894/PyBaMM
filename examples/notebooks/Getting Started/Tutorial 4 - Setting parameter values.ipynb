--- conflicted
+++ resolved
@@ -598,11 +598,7 @@
    "name": "python",
    "nbconvert_exporter": "python",
    "pygments_lexer": "ipython3",
-<<<<<<< HEAD
    "version": "3.9.12 (main, Apr 15 2022, 23:10:21) \n[GCC 11.2.0]"
-=======
-   "version": "3.9.16"
->>>>>>> 124efe5f
   },
   "toc": {
    "base_numbering": 1,
@@ -619,13 +615,9 @@
   },
   "vscode": {
    "interpreter": {
-<<<<<<< HEAD
 
     "hash": "1a781583db2df3c2e87436f6d22cce842c2e50a5670da93a3bd820b97dc43011"
 
-=======
-    "hash": "187972e187ab8dfbecfab9e8e194ae6d08262b2d51a54fa40644e3ddb6b5f74c"
->>>>>>> 124efe5f
    }
   }
  },
