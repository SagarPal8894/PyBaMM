#
# Example showing how to load and solve the SPMe
#

import pybamm
import numpy as np

pybamm.set_logging_level("DEBUG")

# load model
options = {
    "thermal": "x-lumped",
<<<<<<< HEAD
    "anode decomposition": True,
    "cathode decomposition": True,
}
model = pybamm.lithium_ion.SPM(options)
=======
    # "anode decomposition": True,
    # "cathode decomposition": True,
}
model = pybamm.lithium_ion.SPM()
>>>>>>> 17049881
model.convert_to_format = "python"

# create geometry
geometry = model.default_geometry

# add ambient temperature
def ambient_temperature(t):
    return 350 + t * 100 / 3600



# load parameter values and process model and geometry
param = pybamm.ParameterValues(chemistry=pybamm.parameter_sets.Cai2019)
param.update(
    {"Ambient temperature [K]": ambient_temperature}, check_already_exists=False
)
param.process_model(model)
param.process_geometry(geometry)

# set mesh
mesh = pybamm.Mesh(geometry, model.default_submesh_types, model.default_var_pts)

# discretise model
disc = pybamm.Discretisation(mesh, model.default_spatial_methods)
disc.process_model(model)

# solve model for 1 hour
t_eval = np.linspace(0, 3600, 100)
solution = model.default_solver.solve(model, t_eval)

# plot
plot = pybamm.QuickPlot(
    solution,
    [
        "Negative particle concentration [mol.m-3]",
        "Electrolyte concentration [mol.m-3]",
        "Positive particle concentration [mol.m-3]",
        "Current [A]",
        "Negative electrode potential [V]",
        "Electrolyte potential [V]",
        "Positive electrode potential [V]",
        "Terminal voltage [V]",
        "Anode decomposition reaction rate",
        "Cathode decomposition reaction rate",
        "X-averaged cell temperature [K]",
        "Ambient temperature [K]",
        "Relative SEI thickness",
        "Degree of conversion of cathode decomposition",
    ],
    time_unit="seconds",
    spatial_unit="um",
)
plot.dynamic_plot()<|MERGE_RESOLUTION|>--- conflicted
+++ resolved
@@ -10,17 +10,10 @@
 # load model
 options = {
     "thermal": "x-lumped",
-<<<<<<< HEAD
     "anode decomposition": True,
     "cathode decomposition": True,
 }
 model = pybamm.lithium_ion.SPM(options)
-=======
-    # "anode decomposition": True,
-    # "cathode decomposition": True,
-}
-model = pybamm.lithium_ion.SPM()
->>>>>>> 17049881
 model.convert_to_format = "python"
 
 # create geometry
@@ -29,7 +22,6 @@
 # add ambient temperature
 def ambient_temperature(t):
     return 350 + t * 100 / 3600
-
 
 
 # load parameter values and process model and geometry
