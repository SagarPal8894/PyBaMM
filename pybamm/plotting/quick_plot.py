#
# Class for quick plotting of variables from models
#
import numpy as np
import pybamm
from collections import defaultdict


class LoopList(list):
    "A list which loops over itself when accessing an index so that it never runs out."

    def __getitem__(self, i):
        # implement looping by calling "(i) modulo (length of list)"
        return super().__getitem__(i % len(self))


def ax_min(data):
    "Calculate appropriate minimum axis value for plotting"
    data_min = np.nanmin(data)
    if data_min <= 0:
        return 1.04 * data_min
    else:
        return 0.96 * data_min


def ax_max(data):
    "Calculate appropriate maximum axis value for plotting"
    data_max = np.nanmax(data)
    if data_max <= 0:
        return 0.96 * data_max
    else:
        return 1.04 * data_max


def split_long_string(title, max_words=4):
    "Get title in a nice format"
    words = title.split()
    # Don't split if fits on one line, don't split just for units
    if len(words) <= max_words or words[max_words].startswith("["):
        return title
    else:
        first_line = (" ").join(words[:max_words])
        second_line = (" ").join(words[max_words:])
        return first_line + "\n" + second_line


def close_plots():
    "Close all open figures"
    import matplotlib.pyplot as plt

    plt.close("all")


class QuickPlot(object):
    """
    Generates a quick plot of a subset of key outputs of the model so that the model
    outputs can be easily assessed.

    Parameters
    ----------
    solutions: (iter of) :class:`pybamm.Solution` or :class:`pybamm.Simulation`
        The numerical solution(s) for the model(s), or the simulation object(s)
        containing the solution(s).
    output_variables : list of str, optional
        List of variables to plot
    labels : list of str, optional
        Labels for the different models. Defaults to model names
    colors : list of str, optional
        The colors to loop over when plotting. Defaults to
        ["r", "b", "k", "g", "m", "c"]
    linestyles : list of str, optional
        The linestyles to loop over when plotting. Defaults to ["-", ":", "--", "-."]
    figsize : tuple of floats, optional
        The size of the figure to make
    time_unit : str, optional
        Format for the time output ("hours", "minutes" or "seconds")
    spatial_unit : str, optional
        Format for the spatial axes ("m", "mm" or "um")
    variable_limits : str or dict of str, optional
        How to set the axis limits (for 0D or 1D variables) or colorbar limits (for 2D
        variables). Options are:

        - "fixed" (default): keep all axes fixes so that all data is visible
        - "tight": make axes tight to plot at each time
        - dictionary: fine-grain control for each variable, can be either "fixed" or \
        "tight" or a specific tuple (lower, upper).

    """

    def __init__(
        self,
        solutions,
        output_variables=None,
        labels=None,
        colors=None,
        linestyles=None,
        figsize=None,
        time_unit=None,
        spatial_unit="um",
        variable_limits="fixed",
    ):
        if isinstance(solutions, (pybamm.Solution, pybamm.Simulation)):
            solutions = [solutions]
        elif not isinstance(solutions, list):
            raise TypeError(
                "solutions must be 'pybamm.Solution' or 'pybamm.Simulation' or list"
            )

        # Extract solution from any simulations
        for idx, sol in enumerate(solutions):
            if isinstance(sol, pybamm.Simulation):
                # 'sol' is actually a 'Simulation' object here so it has a 'Solution'
                # attribute
                solutions[idx] = sol.solution

        models = [solution.model for solution in solutions]

        # Set labels
        if labels is None:
            self.labels = [model.name for model in models]
        else:
            if len(labels) != len(models):
                raise ValueError(
                    "labels '{}' have different length to models '{}'".format(
                        labels, [model.name for model in models]
                    )
                )
            self.labels = labels

        # Set colors, linestyles, figsize, axis limits
        # call LoopList to make sure list index never runs out
        self.colors = LoopList(colors or ["r", "b", "k", "g", "m", "c"])
        self.linestyles = LoopList(linestyles or ["-", ":", "--", "-."])
        self.figsize = figsize or (15, 8)

        # Spatial scales (default to 1 if information not in model)
        if spatial_unit == "m":
            self.spatial_factor = 1
            self.spatial_unit = "m"
        elif spatial_unit == "mm":
            self.spatial_factor = 1e3
            self.spatial_unit = "mm"
        elif spatial_unit == "um":  # micrometers
            self.spatial_factor = 1e6
            self.spatial_unit = "$\mu m$"
        else:
            raise ValueError("spatial unit '{}' not recognized".format(spatial_unit))

<<<<<<< HEAD
        variables = models[0].variables
        # empty spatial scales, will raise error later if can't find a particular one
        self.spatial_scales = {}
        if "x [m]" in variables and "x" in variables:
            x_scale = (variables["x [m]"] / variables["x"]).evaluate()[
                -1
            ] * self.spatial_factor
            self.spatial_scales.update({dom: x_scale for dom in variables["x"].domain})
        if "y [m]" in variables and "y" in variables:
            self.spatial_scales["current collector y"] = (
                variables["y [m]"] / variables["y"]
            ).evaluate()[-1] * self.spatial_factor
            self.spatial_scales["channel"] = (
                variables["y [m]"] / variables["y"]
            ).evaluate()[-1] * self.spatial_factor
        if "z [m]" in variables and "z" in variables:
            self.spatial_scales["current collector z"] = (
                variables["z [m]"] / variables["z"]
            ).evaluate()[-1] * self.spatial_factor
        if "r_n [m]" in variables and "r_n" in variables:
            self.spatial_scales["negative particle"] = (
                variables["r_n [m]"] / variables["r_n"]
            ).evaluate()[-1] * self.spatial_factor
        if "r_p [m]" in variables and "r_p" in variables:
            self.spatial_scales["positive particle"] = (
                variables["r_p [m]"] / variables["r_p"]
            ).evaluate()[-1] * self.spatial_factor
=======
        # Set length scales
        self.length_scales = {
            domain: scale.evaluate() * self.spatial_factor
            for domain, scale in models[0].length_scales.items()
        }
>>>>>>> 50fb37e2

        # Time parameters
        model_timescale_in_seconds = models[0].timescale_eval
        self.ts_seconds = [
            solution.t * model_timescale_in_seconds for solution in solutions
        ]
        min_t = np.min([t[0] for t in self.ts_seconds])
        max_t = np.max([t[-1] for t in self.ts_seconds])

        # Set timescale
        if time_unit is None:
            # defaults depend on how long the simulation is
            if max_t >= 3600:
                time_scaling_factor = 3600  # time in hours
                self.time_unit = "h"
            else:
                time_scaling_factor = 1  # time in seconds
                self.time_unit = "s"
        elif time_unit == "seconds":
            time_scaling_factor = 1
            self.time_unit = "s"
        elif time_unit == "minutes":
            time_scaling_factor = 60
            self.time_unit = "min"
        elif time_unit == "hours":
            time_scaling_factor = 3600
            self.time_unit = "h"
        else:
            raise ValueError("time unit '{}' not recognized".format(time_unit))
        self.time_scaling_factor = time_scaling_factor
        self.min_t = min_t / time_scaling_factor
        self.max_t = max_t / time_scaling_factor

        # Default output variables for lead-acid and lithium-ion
        if output_variables is None:
            if isinstance(models[0], pybamm.lithium_ion.BaseModel):
                output_variables = [
                    "Negative particle surface concentration [mol.m-3]",
                    "Electrolyte concentration [mol.m-3]",
                    "Positive particle surface concentration [mol.m-3]",
                    "Current [A]",
                    "Negative electrode potential [V]",
                    "Electrolyte potential [V]",
                    "Positive electrode potential [V]",
                    "Terminal voltage [V]",
                ]
            elif isinstance(models[0], pybamm.lead_acid.BaseModel):
                output_variables = [
                    "Interfacial current density [A.m-2]",
                    "Electrolyte concentration [mol.m-3]",
                    "Current [A]",
                    "Porosity",
                    "Electrolyte potential [V]",
                    "Terminal voltage [V]",
                ]

        # Prepare dictionary of variables
        # output_variables is a list of strings or lists, e.g.
        # ["var 1", ["variable 2", "var 3"]]
        output_variable_tuples = []
        self.variable_limits = {}
        for variable_list in output_variables:
            # Make sure we always have a list of lists of variables, e.g.
            # [["var 1"], ["variable 2", "var 3"]]
            if isinstance(variable_list, str):
                variable_list = [variable_list]

            # Store the key as a tuple
            variable_tuple = tuple(variable_list)
            output_variable_tuples.append(variable_tuple)

            # axis limits
            if variable_limits in ["fixed", "tight"]:
                self.variable_limits[variable_tuple] = variable_limits
            else:
                # If there is only one variable, extract it
                if len(variable_tuple) == 1:
                    variable = variable_tuple[0]
                else:
                    variable = variable_tuple
                try:
                    self.variable_limits[variable_tuple] = variable_limits[variable]
                except KeyError:
                    # if variable_tuple is not provided, default to "fixed"
                    self.variable_limits[variable_tuple] = "fixed"
                except TypeError:
                    raise TypeError(
                        "variable_limits must be 'fixed', 'tight', or a dict"
                    )

        self.set_output_variables(output_variable_tuples, solutions)
        self.reset_axis()

    def set_output_variables(self, output_variables, solutions):
        # Set up output variables
        self.variables = {}
        self.spatial_variable_dict = {}
        self.first_dimensional_spatial_variable = {}
        self.second_dimensional_spatial_variable = {}
        self.is_x_r = {}
        self.is_y_z = {}

        # Calculate subplot positions based on number of variables supplied
        self.subplot_positions = {}
        self.n_rows = int(len(output_variables) // np.sqrt(len(output_variables)))
        self.n_cols = int(np.ceil(len(output_variables) / self.n_rows))

        for k, variable_tuple in enumerate(output_variables):
            # Prepare list of variables
            variables = [None] * len(solutions)

            # process each variable in variable_list for each model
            for i, solution in enumerate(solutions):
                # variables lists of lists, so variables[i] is a list
                variables[i] = []
                for var in variable_tuple:
                    sol = solution[var]
                    # Check variable isn't all-nan
                    if np.all(np.isnan(sol.entries)):
                        raise ValueError("All-NaN variable '{}' provided".format(var))
                    # If ok, add to the list of solutions
                    else:
                        variables[i].append(sol)

            # Make sure variables have the same dimensions and domain
            # just use the first solution to check this
            first_solution = variables[0]
            first_variable = first_solution[0]
            domain = first_variable.domain
            # check all other solutions against the first solution
            for idx, variable in enumerate(first_solution):
                if variable.domain != domain:
                    raise ValueError(
                        "Mismatching variable domains. "
                        "'{}' has domain '{}', but '{}' has domain '{}'".format(
                            variable_tuple[0],
                            domain,
                            variable_tuple[idx],
                            variable.domain,
                        )
                    )
                self.spatial_variable_dict[variable_tuple] = {}

            # Set the x variable (i.e. "x" or "r" for any one-dimensional variables)
            if first_variable.dimensions == 1:
                (spatial_var_name, spatial_var_value,) = self.get_spatial_var(
                    variable_tuple, first_variable, "first"
                )
                self.spatial_variable_dict[variable_tuple] = {
                    spatial_var_name: spatial_var_value
                }
                self.first_dimensional_spatial_variable[variable_tuple] = (
                    spatial_var_value * self.spatial_factor
                )

            elif first_variable.dimensions == 2:
                # Don't allow 2D variables if there are multiple solutions
                if len(variables) > 1:
                    raise NotImplementedError(
                        "Cannot plot 2D variables when comparing multiple solutions, "
                        "but '{}' is 2D".format(variable_tuple[0])
                    )
                # But do allow if just a single solution
                else:
                    # Add both spatial variables to the variable_tuples
                    (
                        first_spatial_var_name,
                        first_spatial_var_value,
                    ) = self.get_spatial_var(variable_tuple, first_variable, "first")
                    (
                        second_spatial_var_name,
                        second_spatial_var_value,
                    ) = self.get_spatial_var(variable_tuple, first_variable, "second")
                    self.spatial_variable_dict[variable_tuple] = {
                        first_spatial_var_name: first_spatial_var_value,
                        second_spatial_var_name: second_spatial_var_value,
                    }
                    self.first_dimensional_spatial_variable[variable_tuple] = (
                        first_spatial_var_value * self.spatial_factor
                    )
                    self.second_dimensional_spatial_variable[variable_tuple] = (
                        second_spatial_var_value * self.spatial_factor
                    )
                    if first_spatial_var_name == "r" and second_spatial_var_name == "x":
                        self.is_x_r[variable_tuple] = True
                        self.is_y_z[variable_tuple] = False
                    elif (
                        first_spatial_var_name == "y" and second_spatial_var_name == "z"
                    ):
                        self.is_x_r[variable_tuple] = False
                        self.is_y_z[variable_tuple] = True
                    else:
                        self.is_x_r[variable_tuple] = False
                        self.is_y_z[variable_tuple] = False

            # Store variables and subplot position
            self.variables[variable_tuple] = variables
            self.subplot_positions[variable_tuple] = (self.n_rows, self.n_cols, k + 1)

    def get_spatial_var(self, key, variable, dimension):
        "Return the appropriate spatial variable(s)"

        # Extract name and dimensionless value
        # Special case for current collector, which is 2D but in a weird way (both
        # first and second variables are in the same domain, not auxiliary domain)
        if dimension == "first":
            spatial_var_name = variable.first_dimension
            spatial_var_value = variable.first_dim_pts
            domain = variable.domain[0]
        elif dimension == "second":
            spatial_var_name = variable.second_dimension
            spatial_var_value = variable.second_dim_pts
            if variable.domain[0] == "current collector":
                domain = "current collector"
            else:
                domain = variable.auxiliary_domains["secondary"][0]

        if domain == "current collector":
            domain += " {}".format(spatial_var_name)

        return spatial_var_name, spatial_var_value

    def reset_axis(self):
        """
        Reset the axis limits to the default values.
        These are calculated to fit around the minimum and maximum values of all the
        variables in each subplot
        """
        self.axis_limits = {}
        for key, variable_lists in self.variables.items():
            if variable_lists[0][0].dimensions == 0:
                x_min = self.min_t
                x_max = self.max_t
            elif variable_lists[0][0].dimensions == 1:
                x_min = self.first_dimensional_spatial_variable[key][0]
                x_max = self.first_dimensional_spatial_variable[key][-1]
            elif variable_lists[0][0].dimensions == 2:
                # different order based on whether the domains are x-r, x-z or y-z
                if self.is_x_r[key] is True:
                    x_min = self.second_dimensional_spatial_variable[key][0]
                    x_max = self.second_dimensional_spatial_variable[key][-1]
                    y_min = self.first_dimensional_spatial_variable[key][0]
                    y_max = self.first_dimensional_spatial_variable[key][-1]
                else:
                    x_min = self.first_dimensional_spatial_variable[key][0]
                    x_max = self.first_dimensional_spatial_variable[key][-1]
                    y_min = self.second_dimensional_spatial_variable[key][0]
                    y_max = self.second_dimensional_spatial_variable[key][-1]

                # Create axis for contour plot
                self.axis_limits[key] = [x_min, x_max, y_min, y_max]

            # Get min and max variable values
            if self.variable_limits[key] == "fixed":
                # fixed variable limits: calculate "globlal" min and max
                spatial_vars = self.spatial_variable_dict[key]
                var_min = np.min(
                    [
                        ax_min(var(self.ts_seconds[i], **spatial_vars, warn=False))
                        for i, variable_list in enumerate(variable_lists)
                        for var in variable_list
                    ]
                )
                var_max = np.max(
                    [
                        ax_max(var(self.ts_seconds[i], **spatial_vars, warn=False))
                        for i, variable_list in enumerate(variable_lists)
                        for var in variable_list
                    ]
                )
                if var_min == var_max:
                    var_min -= 1
                    var_max += 1
            elif self.variable_limits[key] == "tight":
                # tight variable limits: axes will adjust each time
                var_min, var_max = None, None
            else:
                # user-specified axis limits
                var_min, var_max = self.variable_limits[key]

            if variable_lists[0][0].dimensions in [0, 1]:
                self.axis_limits[key] = [x_min, x_max, var_min, var_max]
            else:
                self.variable_limits[key] = (var_min, var_max)

    def plot(self, t):
        """Produces a quick plot with the internal states at time t.

        Parameters
        ----------
        t : float
            Dimensional time (in 'time_units') at which to plot.
        """

        import matplotlib.pyplot as plt
        import matplotlib.gridspec as gridspec
        from matplotlib import cm, colors

        t_in_seconds = t * self.time_scaling_factor
        self.fig = plt.figure(figsize=self.figsize)

        self.gridspec = gridspec.GridSpec(self.n_rows, self.n_cols)
        self.plots = {}
        self.time_lines = {}
        self.colorbars = {}
        self.axes = []

        # initialize empty handles, to be created only if the appropriate plots are made
        solution_handles = []

        if self.n_cols == 1:
            fontsize = 30
        else:
            fontsize = 42 // self.n_cols

        for k, (key, variable_lists) in enumerate(self.variables.items()):
            ax = self.fig.add_subplot(self.gridspec[k])
            self.axes.append(ax)
            x_min, x_max, y_min, y_max = self.axis_limits[key]
            ax.set_xlim(x_min, x_max)
            if y_min is not None and y_max is not None:
                ax.set_ylim(y_min, y_max)
            ax.xaxis.set_major_locator(plt.MaxNLocator(3))
            self.plots[key] = defaultdict(dict)
            variable_handles = []
            # Set labels for the first subplot only (avoid repetition)
            if variable_lists[0][0].dimensions == 0:
                # 0D plot: plot as a function of time, indicating time t with a line
                ax.set_xlabel("Time [{}]".format(self.time_unit), fontsize=fontsize)
                for i, variable_list in enumerate(variable_lists):
                    for j, variable in enumerate(variable_list):
                        if len(variable_list) == 1:
                            # single variable -> use linestyle to differentiate model
                            linestyle = self.linestyles[i]
                        else:
                            # multiple variables -> use linestyle to differentiate
                            # variables (color differentiates models)
                            linestyle = self.linestyles[j]
                        full_t = self.ts_seconds[i]
                        (self.plots[key][i][j],) = ax.plot(
                            full_t / self.time_scaling_factor,
                            variable(full_t, warn=False),
                            lw=2,
                            color=self.colors[i],
                            linestyle=linestyle,
                        )
                        variable_handles.append(self.plots[key][0][j])
                    solution_handles.append(self.plots[key][i][0])
                y_min, y_max = ax.get_ylim()
                ax.set_ylim(y_min, y_max)
                (self.time_lines[key],) = ax.plot(
                    [
                        t_in_seconds / self.time_scaling_factor,
                        t_in_seconds / self.time_scaling_factor,
                    ],
                    [y_min, y_max],
                    "k--",
                )
            elif variable_lists[0][0].dimensions == 1:
                # 1D plot: plot as a function of x at time t
                # Read dictionary of spatial variables
                spatial_vars = self.spatial_variable_dict[key]
                spatial_var_name = list(spatial_vars.keys())[0]
                ax.set_xlabel(
                    "{} [{}]".format(spatial_var_name, self.spatial_unit),
                    fontsize=fontsize,
                )
                for i, variable_list in enumerate(variable_lists):
                    for j, variable in enumerate(variable_list):
                        if len(variable_list) == 1:
                            # single variable -> use linestyle to differentiate model
                            linestyle = self.linestyles[i]
                        else:
                            # multiple variables -> use linestyle to differentiate
                            # variables (color differentiates models)
                            linestyle = self.linestyles[j]
                        (self.plots[key][i][j],) = ax.plot(
                            self.first_dimensional_spatial_variable[key],
                            variable(t_in_seconds, **spatial_vars, warn=False),
                            lw=2,
                            color=self.colors[i],
                            linestyle=linestyle,
                            zorder=10,
                        )
                        variable_handles.append(self.plots[key][0][j])
                    solution_handles.append(self.plots[key][i][0])
                # add dashed lines for boundaries between subdomains
                y_min, y_max = ax.get_ylim()
                ax.set_ylim(y_min, y_max)
                for boundary in variable_lists[0][0].internal_boundaries:
                    boundary_scaled = boundary * self.spatial_factor
                    ax.plot(
                        [boundary_scaled, boundary_scaled],
                        [y_min, y_max],
                        color="0.5",
                        lw=1,
                        zorder=0,
                    )
            elif variable_lists[0][0].dimensions == 2:
                # Read dictionary of spatial variables
                spatial_vars = self.spatial_variable_dict[key]
                # there can only be one entry in the variable list
                variable = variable_lists[0][0]
                # different order based on whether the domains are x-r, x-z or y-z
                if self.is_x_r[key] is True:
                    x_name = list(spatial_vars.keys())[1][0]
                    y_name = list(spatial_vars.keys())[0][0]
                    x = self.second_dimensional_spatial_variable[key]
                    y = self.first_dimensional_spatial_variable[key]
                    var = variable(t_in_seconds, **spatial_vars, warn=False)
                else:
                    x_name = list(spatial_vars.keys())[0][0]
                    y_name = list(spatial_vars.keys())[1][0]
                    x = self.first_dimensional_spatial_variable[key]
                    y = self.second_dimensional_spatial_variable[key]
                    # need to transpose if domain is x-z
                    if self.is_y_z[key] is True:
                        var = variable(t_in_seconds, **spatial_vars, warn=False)
                    else:
                        var = variable(t_in_seconds, **spatial_vars, warn=False).T
                ax.set_xlabel(
                    "{} [{}]".format(x_name, self.spatial_unit), fontsize=fontsize
                )
                ax.set_ylabel(
                    "{} [{}]".format(y_name, self.spatial_unit), fontsize=fontsize
                )
                vmin, vmax = self.variable_limits[key]
                # store the plot and the var data (for testing) as cant access
                # z data from QuadContourSet object
                self.plots[key][0][0] = ax.contourf(
                    x, y, var, levels=100, vmin=vmin, vmax=vmax, cmap="coolwarm"
                )
                self.plots[key][0][1] = var
                if vmin is None and vmax is None:
                    vmin = ax_min(var)
                    vmax = ax_max(var)
                self.colorbars[key] = self.fig.colorbar(
                    cm.ScalarMappable(
                        colors.Normalize(vmin=vmin, vmax=vmax), cmap="coolwarm"
                    ),
                    ax=ax,
                )
            # Set either y label or legend entries
            if len(key) == 1:
                title = split_long_string(key[0])
                ax.set_title(title, fontsize=fontsize)
            else:
                ax.legend(
                    variable_handles,
                    [split_long_string(s, 6) for s in key],
                    bbox_to_anchor=(0.5, 1),
                    fontsize=8,
                    loc="lower center",
                )

        # Set global legend
        if len(solution_handles) > 0:
            self.fig.legend(solution_handles, self.labels, loc="lower right")

        # Fix layout
        bottom = 0.05 + 0.03 * max((len(self.labels) - 2), 0)
        self.gridspec.tight_layout(self.fig, rect=[0, bottom, 1, 1])

    def dynamic_plot(self, testing=False, step=None):
        """
        Generate a dynamic plot with a slider to control the time.

        Parameters
        ----------
        step : float
            For notebook mode, size of steps to allow in the slider. Defaults to 1/100th
            of the total time.
        testing : bool
            Whether to actually make the plot (turned off for unit tests)

        """
        if pybamm.is_notebook():  # pragma: no cover
            import ipywidgets as widgets

            step = step or self.max_t / 100
            widgets.interact(
                self.plot,
                t=widgets.FloatSlider(min=0, max=self.max_t, step=step, value=0),
                continuous_update=False,
            )
        else:
            import matplotlib.pyplot as plt
            from matplotlib.widgets import Slider

            # create an initial plot at time 0
            self.plot(0)

            axcolor = "lightgoldenrodyellow"
            ax_slider = plt.axes([0.315, 0.02, 0.37, 0.03], facecolor=axcolor)
            self.slider = Slider(
                ax_slider, "Time [{}]".format(self.time_unit), 0, self.max_t, valinit=0
            )
            self.slider.on_changed(self.slider_update)

            if not testing:  # pragma: no cover
                plt.show()

    def slider_update(self, t):
        """
        Update the plot in self.plot() with values at new time
        """
        from matplotlib import cm, colors

        time_in_seconds = t * self.time_scaling_factor
        for k, (key, plot) in enumerate(self.plots.items()):
            ax = self.axes[k]
            if self.variables[key][0][0].dimensions == 0:
                self.time_lines[key].set_xdata([t])
            elif self.variables[key][0][0].dimensions == 1:
                var_min = np.inf
                var_max = -np.inf
                for i, variable_lists in enumerate(self.variables[key]):
                    for j, variable in enumerate(variable_lists):
                        var = variable(
                            time_in_seconds,
                            **self.spatial_variable_dict[key],
                            warn=False
                        )
                        plot[i][j].set_ydata(var)
                        var_min = min(var_min, np.nanmin(var))
                        var_max = max(var_max, np.nanmax(var))
                # update boundaries between subdomains
                y_min, y_max = self.axis_limits[key][2:]
                if y_min is None and y_max is None:
                    y_min, y_max = ax_min(var_min), ax_max(var_max)
                    ax.set_ylim(y_min, y_max)
                    for boundary in self.variables[key][0][0].internal_boundaries:
                        boundary_scaled = boundary * self.spatial_factor
                        ax.plot(
                            [boundary_scaled, boundary_scaled],
                            [y_min, y_max],
                            color="0.5",
                            lw=1,
                            zorder=0,
                        )
            elif self.variables[key][0][0].dimensions == 2:
                # 2D plot: plot as a function of x and y at time t
                # Read dictionary of spatial variables
                spatial_vars = self.spatial_variable_dict[key]
                # there can only be one entry in the variable list
                variable = self.variables[key][0][0]
                vmin, vmax = self.variable_limits[key]
                if self.is_x_r[key] is True:
                    x = self.second_dimensional_spatial_variable[key]
                    y = self.first_dimensional_spatial_variable[key]
                    var = variable(time_in_seconds, **spatial_vars, warn=False)
                else:
                    x = self.first_dimensional_spatial_variable[key]
                    y = self.second_dimensional_spatial_variable[key]
                    # need to transpose if domain is x-z
                    if self.is_y_z[key] is True:
                        var = variable(time_in_seconds, **spatial_vars, warn=False)
                    else:
                        var = variable(time_in_seconds, **spatial_vars, warn=False).T
                # store the plot and the updated var data (for testing) as cant
                # access z data from QuadContourSet object
                self.plots[key][0][0] = ax.contourf(
                    x, y, var, levels=100, vmin=vmin, vmax=vmax, cmap="coolwarm"
                )
                self.plots[key][0][1] = var
                if (vmin, vmax) == (None, None):
                    vmin = ax_min(var)
                    vmax = ax_max(var)
                    cb = self.colorbars[key]
                    cb.update_bruteforce(
                        cm.ScalarMappable(
                            colors.Normalize(vmin=vmin, vmax=vmax), cmap="coolwarm"
                        )
                    )

        self.fig.canvas.draw_idle()<|MERGE_RESOLUTION|>--- conflicted
+++ resolved
@@ -146,41 +146,11 @@
         else:
             raise ValueError("spatial unit '{}' not recognized".format(spatial_unit))
 
-<<<<<<< HEAD
-        variables = models[0].variables
-        # empty spatial scales, will raise error later if can't find a particular one
-        self.spatial_scales = {}
-        if "x [m]" in variables and "x" in variables:
-            x_scale = (variables["x [m]"] / variables["x"]).evaluate()[
-                -1
-            ] * self.spatial_factor
-            self.spatial_scales.update({dom: x_scale for dom in variables["x"].domain})
-        if "y [m]" in variables and "y" in variables:
-            self.spatial_scales["current collector y"] = (
-                variables["y [m]"] / variables["y"]
-            ).evaluate()[-1] * self.spatial_factor
-            self.spatial_scales["channel"] = (
-                variables["y [m]"] / variables["y"]
-            ).evaluate()[-1] * self.spatial_factor
-        if "z [m]" in variables and "z" in variables:
-            self.spatial_scales["current collector z"] = (
-                variables["z [m]"] / variables["z"]
-            ).evaluate()[-1] * self.spatial_factor
-        if "r_n [m]" in variables and "r_n" in variables:
-            self.spatial_scales["negative particle"] = (
-                variables["r_n [m]"] / variables["r_n"]
-            ).evaluate()[-1] * self.spatial_factor
-        if "r_p [m]" in variables and "r_p" in variables:
-            self.spatial_scales["positive particle"] = (
-                variables["r_p [m]"] / variables["r_p"]
-            ).evaluate()[-1] * self.spatial_factor
-=======
         # Set length scales
         self.length_scales = {
             domain: scale.evaluate() * self.spatial_factor
             for domain, scale in models[0].length_scales.items()
         }
->>>>>>> 50fb37e2
 
         # Time parameters
         model_timescale_in_seconds = models[0].timescale_eval
