--- conflicted
+++ resolved
@@ -272,12 +272,13 @@
                         examples
                     )
                 )
-<<<<<<< HEAD
-
-        return {"electric": electric, "time": time, "period": period}, events
-=======
-        return electric + (time,) + (period,) + (cond,), events
->>>>>>> 351183b2
+
+        return {
+            "electric": electric,
+            "time": time,
+            "period": period,
+            "cond": cond,
+        }, events
 
     def extend_drive_cycle(self, drive_cycle, end_time):
         "Extends the drive cycle to enable for event"
