#
# Base solver class
#
import pybamm
import numpy as np
from scipy import optimize


class DaeSolver(pybamm.BaseSolver):
    """Solve a discretised model.

    Parameters
    ----------
    tolerance : float, optional
        The tolerance for the solver (default is 1e-8).
    root_method : str, optional
        The method to use to find initial conditions (default is "lm")
    tolerance : float, optional
        The tolerance for the initial-condition solver (default is 1e-8).
    """

    def __init__(self, method=None, tol=1e-8, root_method="lm", root_tol=1e-6):
        super().__init__(method, tol)
        self.root_method = root_method
        self.root_tol = root_tol

    @property
    def root_method(self):
        return self._root_method

    @root_method.setter
    def root_method(self, method):
        self._root_method = method

    @property
    def root_tol(self):
        return self._root_tol

    @root_tol.setter
    def root_tol(self, tol):
        self._root_tol = tol

    def solve(self, model, t_eval):
        """Calculate the solution of the model at specified times.

        Parameters
        ----------
        model : :class:`pybamm.BaseModel`
            The model whose solution to calculate. Must have attributes rhs and
            initial_conditions
        t_eval : numeric type
            The times at which to compute the solution

        """
        pybamm.logger.info("Start solving {}".format(model.name))
        concatenated_rhs, concatenated_algebraic, y0, events, jac = self.set_up(model)

        def residuals(t, y, ydot):
            pybamm.logger.debug(
                "Evaluating residuals for {} at t={}".format(model.name, t)
            )
            y = y[:, np.newaxis]
            rhs_eval, known_evals = concatenated_rhs.evaluate(t, y, known_evals={})
            # reuse known_evals
            alg_eval = concatenated_algebraic.evaluate(t, y, known_evals=known_evals)[0]
            # turn into 1D arrays
            rhs_eval = rhs_eval[:, 0]
            alg_eval = alg_eval[:, 0]
            return np.concatenate((rhs_eval - ydot[: rhs_eval.shape[0]], alg_eval))

        # Create event-dependent function to evaluate events
        def event_fun(event):
            def eval_event(t, y):
                return event.evaluate(t, y)

            return eval_event

        events = [event_fun(event) for event in events]

        # Create function to evaluate jacobian
        if jac is not None:

            def jacobian(t, y):
                return jac.evaluate(t, y, known_evals={})[0]

        else:
            jacobian = None

        pybamm.logger.info("Calling DAE solver")
        self.t, self.y = self.integrate(
            residuals,
            y0,
            t_eval,
            events=events,
            mass_matrix=model.mass_matrix.entries,
            jacobian=jacobian,
        )

        pybamm.logger.info("Finish solving {}".format(model.name))

    def set_up(self, model):
        """Unpack model, perform checks, simplify and calculate jacobian.

        Parameters
        ----------
        model : :class:`pybamm.BaseModel`
            The model whose solution to calculate. Must have attributes rhs and
            initial_conditions

        Returns
        -------
        concatenated_rhs : :class:`pybamm.Concatenation`
            Right-hand side of differential equations
        concatenated_algebraic : :class:`pybamm.Concatenation`
            Algebraic equations, which should evaluate to zero
        y0 : :class:`numpy.array`
            Vector of initial conditions
        events : list of :class:`pybamm.Symbol`
            List of events at which the model should terminate
        jac : :class:`pybamm.SparseStack`
            Jacobian matrix for the differential and algebraic equations

        Raises
        ------
        :class:`pybamm.SolverError`
            If the model contains any algebraic equations (in which case a DAE solver
            should be used instead)
        """
        # create simplified rhs algebraic and event expressions
        concatenated_rhs = model.concatenated_rhs
        concatenated_algebraic = model.concatenated_algebraic
        events = model.events

        if model.use_simplify:
            # set up simplification object, for re-use of dict
            simp = pybamm.Simplification()
            pybamm.logger.info("Simplifying RHS")
            concatenated_rhs = simp.simplify(concatenated_rhs)
            pybamm.logger.info("Simplifying algebraic")
            concatenated_algebraic = simp.simplify(concatenated_algebraic)
            pybamm.logger.info("Simplifying events")
            events = [simp.simplify(event) for event in events]

        if model.use_jacobian:
            # Create Jacobian from simplified rhs
            y = pybamm.StateVector(
                slice(0, np.size(model.concatenated_initial_conditions))
            )
<<<<<<< HEAD
=======
            pybamm.logger.info("Calculating jacobian")
>>>>>>> 9361a44d
            jac_rhs = concatenated_rhs.jac(y)
            jac_algebraic = concatenated_algebraic.jac(y)
            jac = pybamm.SparseStack(jac_rhs, jac_algebraic)

            if model.use_simplify:
                pybamm.logger.info("Simplifying jacobian")
                jac = jac.simplify()

            if model.use_to_python:
                pybamm.logger.info("Converting jacobian to python")
                jac = pybamm.EvaluatorPython(jac)

        else:
            jac = None

        if model.use_to_python:
            pybamm.logger.info("Converting RHS to python")
            concatenated_rhs = pybamm.EvaluatorPython(concatenated_rhs)
            pybamm.logger.info("Converting algebraic to python")
            concatenated_algebraic = pybamm.EvaluatorPython(concatenated_algebraic)
            pybamm.logger.info("Converting events to python")
            events = [pybamm.EvaluatorPython(event) for event in events]

        # Calculate consistent initial conditions for the algebraic equations
        def rhs(t, y):
            return concatenated_rhs.evaluate(t, y, known_evals={})[0][:, 0]

        def algebraic(t, y):
            return concatenated_algebraic.evaluate(t, y, known_evals={})[0][:, 0]

        if len(model.algebraic) > 0:
            y0 = self.calculate_consistent_initial_conditions(
                rhs, algebraic, model.concatenated_initial_conditions[:, 0]
            )
        else:
            # can use DAE solver to solve ODE model
            y0 = model.concatenated_initial_conditions[:, 0]

        return concatenated_rhs, concatenated_algebraic, y0, events, jac

    def calculate_consistent_initial_conditions(self, rhs, algebraic, y0_guess):
        """
        Calculate consistent initial conditions for the algebraic equations through
        root-finding

        Parameters
        ----------
        rhs : method
            Function that takes in t and y and returns the value of the differential
            equations
        algebraic : method
            Function that takes in t and y and returns the value of the algebraic
            equations
        y0_guess : array-like
            Array of the user's guess for the initial conditions, used to initialise
            the root finding algorithm

        Returns
        -------
        y0_consistent : array-like, same shape as y0_guess
            Initial conditions that are consistent with the algebraic equations (roots
            of the algebraic equations)
        """
        pybamm.logger.info("Start calculating consistent initial conditions")

        # Split y0_guess into differential and algebraic
        len_rhs = rhs(0, y0_guess).shape[0]
        y0_diff, y0_alg_guess = np.split(y0_guess, [len_rhs])

        def root_fun(y0_alg):
            "Evaluates algebraic using y0_diff (fixed) and y0_alg (changed by algo)"
            y0 = np.concatenate([y0_diff, y0_alg])
            out = algebraic(0, y0)
            pybamm.logger.debug(
                "Evaluating algebraic equations at t=0, L2-norm is {}".format(
                    np.linalg.norm(out)
                )
            )
            return out

        # Find the values of y0_alg that are roots of the algebraic equations
        sol = optimize.root(
            root_fun, y0_alg_guess, method=self.root_method, tol=self.root_tol
        )
        # Return full set of consistent initial conditions (y0_diff unchanged)
        y0_consistent = np.concatenate([y0_diff, sol.x])

        if sol.success and np.all(sol.fun < self.root_tol):
            pybamm.logger.info("Finish calculating consistent initial conditions")
            return y0_consistent
        elif not sol.success:
            raise pybamm.SolverError(
                "Could not find consistent initial conditions: {}".format(sol.message)
            )
        else:
            raise pybamm.SolverError(
                "Could not find consistent initial conditions: "
                + "solver terminated successfully, but solution above tolerance"
            )

    def integrate(
        self, residuals, y0, t_eval, events=None, mass_matrix=None, jacobian=None
    ):
        """
        Solve a DAE model defined by residuals with initial conditions y0.

        Parameters
        ----------
        residuals : method
            A function that takes in t, y and ydot and returns the residuals of the
            equations
        y0 : numeric type
            The initial conditions
        t_eval : numeric type
            The times at which to compute the solution
        events : method, optional
            A function that takes in t and y and returns conditions for the solver to
            stop
        mass_matrix : array_like, optional
            The (sparse) mass matrix for the chosen spatial method.
        jacobian : method, optional
            A function that takes in t, y and ydot and returns the Jacobian
        """
        raise NotImplementedError<|MERGE_RESOLUTION|>--- conflicted
+++ resolved
@@ -146,10 +146,7 @@
             y = pybamm.StateVector(
                 slice(0, np.size(model.concatenated_initial_conditions))
             )
-<<<<<<< HEAD
-=======
             pybamm.logger.info("Calculating jacobian")
->>>>>>> 9361a44d
             jac_rhs = concatenated_rhs.jac(y)
             jac_algebraic = concatenated_algebraic.jac(y)
             jac = pybamm.SparseStack(jac_rhs, jac_algebraic)
