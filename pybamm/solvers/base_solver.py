--- conflicted
+++ resolved
@@ -845,15 +845,9 @@
         )
 
         # Check initial conditions don't violate events
-<<<<<<< HEAD
-        # self._check_events_with_initial_conditions(
-        #    t_eval_dimensionless, model, ext_and_inputs_list[0]
-        # )
-=======
         self._check_events_with_initial_conditions(
             t_eval_dimensionless, model, model_inputs_list[0]
         )
->>>>>>> 0afb069b
 
         # Process discontinuities
         (
@@ -1193,11 +1187,7 @@
         t_eval = np.linspace(t, t + dt_dimensionless, npts)
 
         # Check initial conditions don't violate events
-<<<<<<< HEAD
-        # self._check_events_with_initial_conditions(t_eval, model, ext_and_inputs)
-=======
         self._check_events_with_initial_conditions(t_eval, model, model_inputs)
->>>>>>> 0afb069b
 
         # Step
         pybamm.logger.verbose(
