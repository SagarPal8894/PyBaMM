#
# Native PyBaMM Meshes
#
import numbers
import numpy as np
import pybamm


class Mesh(dict):
    """
    Mesh contains a list of submeshes on each subdomain.

    **Extends**: dict

    Parameters
    ----------

    geometry : :class: `Geometry`
        contains the geometry of the problem.
    submesh_types: dict
        contains the types of submeshes to use (e.g. Uniform1DSubMesh)
    submesh_pts: dict
        contains the number of points on each subdomain

    """

    def __init__(self, geometry, submesh_types, var_pts):
        super().__init__()
        # convert var_pts to an id dict
        var_id_pts = {var.id: pts for var, pts in var_pts.items()}

        # create submesh_pts from var_pts
        submesh_pts = {}
        for domain in geometry:
            # create mesh generator if just class is passed (will throw an error
            # later if the mesh needed parameters)
            if not isinstance(
                submesh_types[domain], pybamm.MeshGenerator
            ) and issubclass(submesh_types[domain], pybamm.SubMesh):
                submesh_types[domain] = pybamm.MeshGenerator(submesh_types[domain])
            # Zero dimensional submesh case (only one point)
            if issubclass(submesh_types[domain].submesh_type, pybamm.SubMesh0D):
                submesh_pts[domain] = 1
            # other cases
            else:
                submesh_pts[domain] = {}
                if len(list(geometry[domain].keys())) > 3:
                    raise pybamm.GeometryError("Too many keys provided")
                for var in list(geometry[domain].keys()):
                    # skip over tabs key
                    if var != "tabs":
                        # Raise error if the number of points for a particular
                        # variable haven't been provided, unless that variable
                        # doesn't appear in the geometry
                        if (
                            var.id not in var_id_pts.keys()
                            and var.domain[0] in geometry.keys()
                        ):
                            raise KeyError(
                                "Points not given for a variable in domain {}".format(
                                    domain
                                )
                            )
                        # Otherwise add to the dictionary of submesh points
                        submesh_pts[domain][var.id] = var_id_pts[var.id]
        self.submesh_pts = submesh_pts

        # Input domain order manually
        self.domain_order = []
        # First the macroscale domains, whose order we care about
        for domain in ["negative electrode", "separator", "positive electrode"]:
            if domain in geometry:
                self.domain_order.append(domain)
        # Then the remaining domains
        for domain in geometry:
            if domain not in ["negative electrode", "separator", "positive electrode"]:
                self.domain_order.append(domain)

        # evaluate any expressions in geometry
        for domain in geometry:
            for spatial_variable, spatial_limits in geometry[domain].items():
                # process tab information if using 1 or 2D current collectors
                if spatial_variable == "tabs":
                    for tab, position_size in spatial_limits.items():
                        for position_size, sym in position_size.items():
                            if isinstance(sym, pybamm.Symbol):
                                sym_eval = sym.evaluate()
                                geometry[domain]["tabs"][tab][position_size] = sym_eval
                else:
                    for lim, sym in spatial_limits.items():
                        if isinstance(sym, pybamm.Symbol):
                            sym_eval = sym.evaluate()
                        elif isinstance(sym, numbers.Number):
                            sym_eval = sym
                        geometry[domain][spatial_variable][lim] = sym_eval

        # Create submeshes
        for domain in geometry:
            self[domain] = submesh_types[domain](geometry[domain], submesh_pts[domain])

        # add ghost meshes
        self.add_ghost_meshes()

    def combine_submeshes(self, *submeshnames):
        """Combine submeshes into a new submesh, using self.submeshclass
        Raises pybamm.DomainError if submeshes to be combined do not match up (edges are
        not aligned).

        Parameters
        ----------
        submeshnames: list of str
            The names of the submeshes to be combined

        Returns
        -------
        submesh: :class:`self.submeshclass`
            A new submesh with the class defined by self.submeshclass
        """
        if submeshnames == ():
            raise ValueError("Submesh domains being combined cannot be empty")
<<<<<<< HEAD
        # If there's only one submesh, we can return it
        elif len(submeshnames) == 1:
=======
        # If there is just a single submesh, we can return it directly
        if len(submeshnames) == 1:
>>>>>>> 8bce61d2
            return self[submeshnames[0]]
        # Check that the final edge of each submesh is the same as the first edge of the
        # next submesh
        for i in range(len(submeshnames) - 1):
            if self[submeshnames[i]].edges[-1] != self[submeshnames[i + 1]].edges[0]:
                raise pybamm.DomainError("submesh edges are not aligned")

            coord_sys = self[submeshnames[i]].coord_sys
            coord_sys_r = self[submeshnames[i + 1]].coord_sys
            if coord_sys != coord_sys_r:
                raise pybamm.DomainError(
                    "trying to combine two meshes in different coordinate systems"
                )
<<<<<<< HEAD
        submeshes = [None] * len(self[submeshnames[0]])
        for i in range(len(self[submeshnames[0]])):
            combined_submesh_edges = np.concatenate(
                [self[submeshnames[0]][i].edges]
                + [self[submeshname][i].edges[1:] for submeshname in submeshnames[1:]]
            )
            coord_sys = self[submeshnames[0]][i].coord_sys
            submeshes[i] = pybamm.SubMesh1D(combined_submesh_edges, coord_sys)
            # add in internal boundaries
            submeshes[i].internal_boundaries = [
                self[submeshname][i].edges[0] for submeshname in submeshnames[1:]
            ]
=======
        combined_submesh_edges = np.concatenate(
            [self[submeshnames[0]].edges]
            + [self[submeshname].edges[1:] for submeshname in submeshnames[1:]]
        )
        coord_sys = self[submeshnames[0]].coord_sys
        submesh = pybamm.SubMesh1D(combined_submesh_edges, coord_sys)
        # add in internal boundaries
        submesh.internal_boundaries = [
            self[submeshname].edges[0] for submeshname in submeshnames[1:]
        ]
>>>>>>> 8bce61d2

        return submesh

    def add_ghost_meshes(self):
        """
        Create meshes for potential ghost nodes on either side of each submesh, using
        self.submeshclass
        This will be useful for calculating the gradient with Dirichlet BCs.
        """
        # Get all submeshes relating to space (i.e. exclude time)
        submeshes = [
            (domain, submesh)
            for domain, submesh in self.items()
            if not isinstance(submesh, (pybamm.SubMesh0D, pybamm.ScikitSubMesh2D))
        ]
        for domain, submesh in submeshes:

            edges = submesh.edges

            # left ghost cell: two edges, one node, to the left of existing submesh
            lgs_edges = np.array([2 * edges[0] - edges[1], edges[0]])
            self[domain + "_left ghost cell"] = pybamm.SubMesh1D(
                lgs_edges, submesh.coord_sys
            )

            # right ghost cell: two edges, one node, to the right of
            # existing submesh
            rgs_edges = np.array([edges[-1], 2 * edges[-1] - edges[-2]])
            self[domain + "_right ghost cell"] = pybamm.SubMesh1D(
                rgs_edges, submesh.coord_sys
            )


class SubMesh:
    """
    Base submesh class.
    Contains the position of the nodes, the number of mesh points, and
    (optionally) information about the tab locations.
    """

    def __init__(self):
        pass


class MeshGenerator:
    """
    Base class for mesh generator objects that are used to generate submeshes.

    Parameters
    ----------

    submesh_type: :class:`pybamm.SubMesh`
        The type of submesh to use (e.g. Uniform1DSubMesh).
    submesh_params: dict, optional
        Contains any parameters required by the submesh.
    """

    def __init__(self, submesh_type, submesh_params=None):
        self.submesh_type = submesh_type
        self.submesh_params = submesh_params or {}

    def __call__(self, lims, npts):
        return self.submesh_type(lims, npts, **self.submesh_params)

    def __repr__(self):
        return "Generator for {}".format(self.submesh_type.__name__)<|MERGE_RESOLUTION|>--- conflicted
+++ resolved
@@ -118,13 +118,8 @@
         """
         if submeshnames == ():
             raise ValueError("Submesh domains being combined cannot be empty")
-<<<<<<< HEAD
-        # If there's only one submesh, we can return it
-        elif len(submeshnames) == 1:
-=======
         # If there is just a single submesh, we can return it directly
         if len(submeshnames) == 1:
->>>>>>> 8bce61d2
             return self[submeshnames[0]]
         # Check that the final edge of each submesh is the same as the first edge of the
         # next submesh
@@ -138,20 +133,6 @@
                 raise pybamm.DomainError(
                     "trying to combine two meshes in different coordinate systems"
                 )
-<<<<<<< HEAD
-        submeshes = [None] * len(self[submeshnames[0]])
-        for i in range(len(self[submeshnames[0]])):
-            combined_submesh_edges = np.concatenate(
-                [self[submeshnames[0]][i].edges]
-                + [self[submeshname][i].edges[1:] for submeshname in submeshnames[1:]]
-            )
-            coord_sys = self[submeshnames[0]][i].coord_sys
-            submeshes[i] = pybamm.SubMesh1D(combined_submesh_edges, coord_sys)
-            # add in internal boundaries
-            submeshes[i].internal_boundaries = [
-                self[submeshname][i].edges[0] for submeshname in submeshnames[1:]
-            ]
-=======
         combined_submesh_edges = np.concatenate(
             [self[submeshnames[0]].edges]
             + [self[submeshname].edges[1:] for submeshname in submeshnames[1:]]
@@ -162,7 +143,6 @@
         submesh.internal_boundaries = [
             self[submeshname].edges[0] for submeshname in submeshnames[1:]
         ]
->>>>>>> 8bce61d2
 
         return submesh
 
