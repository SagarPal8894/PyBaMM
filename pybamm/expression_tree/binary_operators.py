#
# Binary operator classes
#
from __future__ import annotations
import numbers

import numpy as np
from scipy.sparse import csr_matrix, issparse
import functools

import pybamm
from pybamm.util import have_optional_dependency

from typing import Union, Callable

# create type alias(s)
ChildValue = Union[float, np.ndarray, pybamm.Symbol]


def _preprocess_binary(
    left: ChildValue, right: ChildValue
) -> tuple[pybamm.Symbol, pybamm.Symbol]:
    if isinstance(left, numbers.Number):
        left = pybamm.Scalar(left)
    elif isinstance(left, np.ndarray):
        if left.ndim > 1:
            raise ValueError("left must be a 1D array")
        left = pybamm.Vector(left)
    if isinstance(right, numbers.Number):
        right = pybamm.Scalar(right)
    elif isinstance(right, np.ndarray):
        if right.ndim > 1:
            raise ValueError("right must be a 1D array")
        right = pybamm.Vector(right)

    # Check both left and right are pybamm Symbols
    if not (isinstance(left, pybamm.Symbol) and isinstance(right, pybamm.Symbol)):
        raise NotImplementedError(
            """BinaryOperator not implemented for symbols of type {} and {}""".format(
                type(left), type(right)
            )
        )

    # Do some broadcasting in special cases, to avoid having to do this manually
    if left.domain != [] and right.domain != [] and left.domain != right.domain:
        if left.domain == right.secondary_domain:
            left = pybamm.PrimaryBroadcast(left, right.domain)
        elif right.domain == left.secondary_domain:
            right = pybamm.PrimaryBroadcast(right, left.domain)

    return left, right


class BinaryOperator(pybamm.Symbol):
    """
    A node in the expression tree representing a binary operator (e.g. `+`, `*`)

    Derived classes will specify the particular operator

    Parameters
    ----------

    name : str
        name of the node
    left : :class:`Symbol` or :class:`Number`
        lhs child node (converted to :class:`Scalar` if Number)
    right : :class:`Symbol` or :class:`Number`
        rhs child node (converted to :class:`Scalar` if Number)
    """

    def __init__(
        self, name: str, left_child: ChildValue, right_child: ChildValue
    ) -> None:
        left, right = _preprocess_binary(left_child, right_child)

        domains = self.get_children_domains([left, right])
        super().__init__(name, children=[left, right], domains=domains)
        self.left = self.children[0]
        self.right = self.children[1]

    @classmethod
    def _from_json(cls, snippet: dict):
        """Use to instantiate when deserialising; discretisation has
        already occured so pre-processing of binaries is not necessary."""

        instance = cls.__new__(cls)

        super(BinaryOperator, instance).__init__(
            snippet["name"],
            children=[snippet["children"][0], snippet["children"][1]],
            domains=snippet["domains"],
        )
        instance.left = instance.children[0]
        instance.right = instance.children[1]

        return instance

    def __str__(self):
        """See :meth:`pybamm.Symbol.__str__()`."""
        # Possibly add brackets for clarity
        if isinstance(self.left, pybamm.BinaryOperator) and not (
            (self.left.name == self.name)
            or (self.left.name == "*" and self.name == "/")
            or (self.left.name == "+" and self.name == "-")
            or self.name == "+"
        ):
            left_str = f"({self.left!s})"
        else:
            left_str = f"{self.left!s}"
        if isinstance(self.right, pybamm.BinaryOperator) and not (
            (self.name == "*" and self.right.name in ["*", "/"]) or self.name == "+"
        ):
            right_str = f"({self.right!s})"
        else:
            right_str = f"{self.right!s}"
        return f"{left_str} {self.name} {right_str}"

    def create_copy(self):
        """See :meth:`pybamm.Symbol.new_copy()`."""

        # process children
        new_left = self.left.new_copy()
        new_right = self.right.new_copy()

        # make new symbol, ensure domain(s) remain the same
        out = self._binary_new_copy(new_left, new_right)
        out.copy_domains(self)

        return out

    def _binary_new_copy(self, left: ChildValue, right: ChildValue):
        """
        Default behaviour for new_copy.
        This copies the behaviour of `_binary_evaluate`, but since `left` and `right`
        are symbols creates a new symbol instead of returning a value.
        """
        return self._binary_evaluate(left, right)

    def evaluate(
        self,
        t: float | None = None,
        y: np.ndarray | None = None,
        y_dot: np.ndarray | None = None,
        inputs: dict | str | None = None,
    ):
        """See :meth:`pybamm.Symbol.evaluate()`."""
        left = self.left.evaluate(t, y, y_dot, inputs)
        right = self.right.evaluate(t, y, y_dot, inputs)
        return self._binary_evaluate(left, right)

    def _evaluate_for_shape(self):
        """See :meth:`pybamm.Symbol.evaluate_for_shape()`."""
        left = self.children[0].evaluate_for_shape()
        right = self.children[1].evaluate_for_shape()
        return self._binary_evaluate(left, right)

    def _binary_jac(self, left_jac, right_jac):
        """Calculate the Jacobian of a binary operator."""
        raise NotImplementedError

    def _binary_evaluate(self, left, right):
        """Perform binary operation on nodes 'left' and 'right'."""
        raise NotImplementedError(
            f"{self.__class__} does not implement _binary_evaluate."
        )

    def _evaluates_on_edges(self, dimension: str) -> bool:
        """See :meth:`pybamm.Symbol._evaluates_on_edges()`."""
        return self.left.evaluates_on_edges(dimension) or self.right.evaluates_on_edges(
            dimension
        )

    def is_constant(self):
        """See :meth:`pybamm.Symbol.is_constant()`."""
        return self.left.is_constant() and self.right.is_constant()

    def _sympy_operator(self, left, right):
        """Apply appropriate SymPy operators."""
        return self._binary_evaluate(left, right)

    def to_equation(self):
        """Convert the node and its subtree into a SymPy equation."""
        sympy = have_optional_dependency("sympy")
        if self.print_name is not None:
            return sympy.Symbol(self.print_name)
        else:
            child1, child2 = self.children
            eq1 = child1.to_equation()
            eq2 = child2.to_equation()
            return self._sympy_operator(eq1, eq2)

    def to_json(self):
        """
        Method to serialise a BinaryOperator object into JSON.
        """

        json_dict = {"name": self.name, "id": self.id, "domains": self.domains}

        return json_dict


class Power(BinaryOperator):
    """
    A node in the expression tree representing a `**` power operator.
    """

    def __init__(
        self,
        left: ChildValue,
        right: ChildValue,
    ):
        """See :meth:`pybamm.BinaryOperator.__init__()`."""
        super().__init__("**", left, right)

    def _diff(self, variable: pybamm.Symbol):
        """See :meth:`pybamm.Symbol._diff()`."""
        # apply chain rule and power rule
        base, exponent = self.orphans
        # derivative if variable is in the base
        diff = exponent * (base ** (exponent - 1)) * base.diff(variable)
        # derivative if variable is in the exponent (rare, check separately to avoid
        # unecessarily big tree)
        if any(variable == x for x in exponent.pre_order()):
            diff += (base**exponent) * pybamm.log(base) * exponent.diff(variable)
        return diff

    def _binary_jac(self, left_jac, right_jac):
        """See :meth:`pybamm.BinaryOperator._binary_jac()`."""
        # apply chain rule and power rule
        left, right = self.orphans
        if right.evaluates_to_constant_number():
            return (right * left ** (right - 1)) * left_jac
        elif left.evaluates_to_constant_number():
            return (left**right * pybamm.log(left)) * right_jac
        else:
            return (left ** (right - 1)) * (
                right * left_jac + left * pybamm.log(left) * right_jac
            )

    def _binary_evaluate(
        self,
        left: ChildValue,
        right: ChildValue,
    ):
        """See :meth:`pybamm.BinaryOperator._binary_evaluate()`."""
        # don't raise RuntimeWarning for NaNs
        with np.errstate(invalid="ignore"):
            return left**right


class Addition(BinaryOperator):
    """
    A node in the expression tree representing an addition operator.
    """

    def __init__(
        self,
        left: ChildValue,
        right: ChildValue,
    ):
        """See :meth:`pybamm.BinaryOperator.__init__()`."""
        super().__init__("+", left, right)

    def _diff(self, variable: pybamm.Symbol):
        """See :meth:`pybamm.Symbol._diff()`."""
        return self.left.diff(variable) + self.right.diff(variable)

    def _binary_jac(self, left_jac: float | np.ndarray, right_jac: float | np.ndarray):
        """See :meth:`pybamm.BinaryOperator._binary_jac()`."""
        return left_jac + right_jac

    def _binary_evaluate(self, left: float | np.ndarray, right: float | np.ndarray):
        """See :meth:`pybamm.BinaryOperator._binary_evaluate()`."""
        return left + right


class Subtraction(BinaryOperator):
    """
    A node in the expression tree representing a subtraction operator.
    """

    def __init__(
        self,
        left: ChildValue,
        right: ChildValue,
    ):
        """See :meth:`pybamm.BinaryOperator.__init__()`."""

        super().__init__("-", left, right)

    def _diff(self, variable: pybamm.Symbol):
        """See :meth:`pybamm.Symbol._diff()`."""
        return self.left.diff(variable) - self.right.diff(variable)

    def _binary_jac(self, left_jac, right_jac):
        """See :meth:`pybamm.BinaryOperator._binary_jac()`."""
        return left_jac - right_jac

    def _binary_evaluate(self, left: float | np.ndarray, right: float | np.ndarray):
        """See :meth:`pybamm.BinaryOperator._binary_evaluate()`."""
        return left - right


class Multiplication(BinaryOperator):
    """
    A node in the expression tree representing a multiplication operator
    (Hadamard product). Overloads cases where the "*" operator would usually return a
    matrix multiplication (e.g. scipy.sparse.coo.coo_matrix)
    """

    def __init__(
        self,
        left: ChildValue,
        right: ChildValue,
    ):
        """See :meth:`pybamm.BinaryOperator.__init__()`."""

        super().__init__("*", left, right)

    def _diff(self, variable: pybamm.Symbol):
        """See :meth:`pybamm.Symbol._diff()`."""
        # apply product rule
        left, right = self.orphans
        return left.diff(variable) * right + left * right.diff(variable)

    def _binary_jac(self, left_jac, right_jac):
        """See :meth:`pybamm.BinaryOperator._binary_jac()`."""
        # apply product rule
        left, right = self.orphans
        if left.evaluates_to_constant_number():
            return left * right_jac
        else:
            return right * left_jac + left * right_jac

    def _binary_evaluate(self, left, right):
        """See :meth:`pybamm.BinaryOperator._binary_evaluate()`."""

        if issparse(left):
            return csr_matrix(left.multiply(right))
        elif issparse(right):
            # Hadamard product is commutative, so we can switch right and left
            return csr_matrix(right.multiply(left))
        else:
            return left * right


class MatrixMultiplication(BinaryOperator):
    """
    A node in the expression tree representing a matrix multiplication operator.
    """

    def __init__(
        self,
        left: ChildValue,
        right: ChildValue,
    ):
        """See :meth:`pybamm.BinaryOperator.__init__()`."""
        super().__init__("@", left, right)

    def diff(self, variable):
        """See :meth:`pybamm.Symbol.diff()`."""
        # We shouldn't need this
        raise NotImplementedError(
            "diff not implemented for symbol of type 'MatrixMultiplication'"
        )

    def _binary_jac(self, left_jac, right_jac):
        """See :meth:`pybamm.BinaryOperator._binary_jac()`."""
        # We only need the case where left is an array and right
        # is a (slice of a) state vector, e.g. for discretised spatial
        # operators of the form D @ u (also catch cases of (-D) @ u)
        left, right = self.orphans
        if isinstance(left, pybamm.Array) or (
            isinstance(left, pybamm.Negate) and isinstance(left.child, pybamm.Array)
        ):
            left = pybamm.Matrix(csr_matrix(left.evaluate()))
            return left @ right_jac
        else:
            raise NotImplementedError(
                f"""jac of 'MatrixMultiplication' is only
             implemented for left of type 'pybamm.Array',
             not {left.__class__}"""
            )

    def _binary_evaluate(self, left, right):
        """See :meth:`pybamm.BinaryOperator._binary_evaluate()`."""
        return left @ right

    def _sympy_operator(self, left, right):
        """Override :meth:`pybamm.BinaryOperator._sympy_operator`"""
        sympy = have_optional_dependency("sympy")
        left = sympy.Matrix(left)
        right = sympy.Matrix(right)
        return left * right


class Division(BinaryOperator):
    """
    A node in the expression tree representing a division operator.
    """

    def __init__(
        self,
        left: ChildValue,
        right: ChildValue,
    ):
        """See :meth:`pybamm.BinaryOperator.__init__()`."""
        super().__init__("/", left, right)

    def _diff(self, variable: pybamm.Symbol):
        """See :meth:`pybamm.Symbol._diff()`."""
        # apply quotient rule
        top, bottom = self.orphans
        return (top.diff(variable) * bottom - top * bottom.diff(variable)) / bottom**2

    def _binary_jac(self, left_jac, right_jac):
        """See :meth:`pybamm.BinaryOperator._binary_jac()`."""
        # apply quotient rule
        left, right = self.orphans
        if left.evaluates_to_constant_number():
            return -left / right**2 * right_jac
        else:
            return (right * left_jac - left * right_jac) / right**2

    def _binary_evaluate(self, left, right):
        """See :meth:`pybamm.BinaryOperator._binary_evaluate()`."""

        if issparse(left):
            return csr_matrix(left.multiply(1 / right))
        else:
            return left / right


class Inner(BinaryOperator):
    """
    A node in the expression tree which represents the inner (or dot) product. This
    operator should be used to take the inner product of two mathematical vectors
    (as opposed to the computational vectors arrived at post-discretisation) of the
    form v = v_x e_x + v_y e_y + v_z e_z where v_x, v_y, v_z are scalars
    and e_x, e_y, e_z are x-y-z-directional unit vectors. For v and w mathematical
    vectors, inner product returns v_x * w_x + v_y * w_y + v_z * w_z. In addition,
    for some spatial discretisations mathematical vector quantities (such as
    i = grad(phi) ) are evaluated on a different part of the grid to mathematical
    scalars (e.g. for finite volume mathematical scalars are evaluated on the nodes but
    mathematical vectors are evaluated on cell edges). Therefore, inner also transfers
    the inner product of the vector onto the scalar part of the grid if required
    by a particular discretisation.
    """

    def __init__(
        self,
        left: ChildValue,
        right: ChildValue,
    ):
        """See :meth:`pybamm.BinaryOperator.__init__()`."""
        super().__init__("inner product", left, right)

    def _diff(self, variable: pybamm.Symbol):
        """See :meth:`pybamm.Symbol._diff()`."""
        # apply product rule
        left, right = self.orphans
        return left.diff(variable) * right + left * right.diff(variable)

    def _binary_jac(self, left_jac, right_jac):
        """See :meth:`pybamm.BinaryOperator._binary_jac()`."""
        # apply product rule
        left, right = self.orphans
        if left.evaluates_to_constant_number():
            return left * right_jac
        elif right.evaluates_to_constant_number():
            return right * left_jac
        else:
            return right * left_jac + left * right_jac

    def _binary_evaluate(self, left, right):
        """See :meth:`pybamm.BinaryOperator._binary_evaluate()`."""

        if issparse(left):
            return left.multiply(right)
        elif issparse(right):
            # Hadamard product is commutative, so we can switch right and left
            return right.multiply(left)
        else:
            return left * right

    def _binary_new_copy(
        self,
        left: ChildValue,
        right: ChildValue,
    ):
        """See :meth:`pybamm.BinaryOperator._binary_new_copy()`."""
        return pybamm.inner(left, right)

    def _evaluates_on_edges(self, dimension: str) -> bool:
        """See :meth:`pybamm.Symbol._evaluates_on_edges()`."""
        return False


def inner(left_child, right_child):
    """Return inner product of two symbols."""
    left, right = _preprocess_binary(left_child, right_child)
    # simplify multiply by scalar zero, being careful about shape
    if pybamm.is_scalar_zero(left):
        return pybamm.zeros_like(right)
    if pybamm.is_scalar_zero(right):
        return pybamm.zeros_like(left)

    # if one of the children is a zero matrix, we have to be careful about shapes
    if pybamm.is_matrix_zero(left) or pybamm.is_matrix_zero(right):
        return pybamm.zeros_like(pybamm.Inner(left, right))

    # anything multiplied by a scalar one returns itself
    if pybamm.is_scalar_one(left):
        return right
    if pybamm.is_scalar_one(right):
        return left

    return pybamm.simplify_if_constant(pybamm.Inner(left, right))


class Equality(BinaryOperator):
    """
    A node in the expression tree representing an equality comparison between two
    nodes. Returns 1 if the two nodes evaluate to the same thing and 0 otherwise.
    """

    def __init__(
        self,
        left: ChildValue,
        right: ChildValue,
    ):
        """See :meth:`pybamm.BinaryOperator.__init__()`."""
        super().__init__("==", left, right)

    def diff(self, variable):
        """See :meth:`pybamm.Symbol.diff()`."""
        # Equality should always be multiplied by something else so hopefully don't
        # need to worry about shape
        return pybamm.Scalar(0)

    def _binary_jac(self, left_jac, right_jac):
        """See :meth:`pybamm.BinaryOperator._binary_jac()`."""
        # Equality should always be multiplied by something else so hopefully don't
        # need to worry about shape
        return pybamm.Scalar(0)

    def _binary_evaluate(self, left, right):
        """See :meth:`pybamm.BinaryOperator._binary_evaluate()`."""
        # numpy 1.25 deprecation warning: extract value from numpy arrays
        if isinstance(right, np.ndarray):
            return int(left == right.item())
        else:
            return int(left == right)

    def _binary_new_copy(
        self,
        left: ChildValue,
        right: ChildValue,
    ):
        """See :meth:`pybamm.BinaryOperator._binary_new_copy()`."""
        return pybamm.Equality(left, right)


class _Heaviside(BinaryOperator):
    """
    A node in the expression tree representing a heaviside step function.
    This class is semi-private and should not be called directly, use `EqualHeaviside`
    or `NotEqualHeaviside` instead, or `<` or `<=`.

    Adding this operation to the rhs or algebraic equations in a model can often cause a
    discontinuity in the solution. For the specific cases listed below, this will be
    automatically handled by the solver. In the general case, you can explicitly tell
    the solver of discontinuities by adding a :class:`Event` object with
    :class:`EventType` DISCONTINUITY to the model's list of events.

    In the case where the Heaviside function is of the form `pybamm.t < x`, `pybamm.t <=
    x`, `x < pybamm.t`, or `x <= pybamm.t`, where `x` is any constant equation, this
    DISCONTINUITY event will automatically be added by the solver.
    """

    def __init__(
        self,
        name: str,
        left: ChildValue,
        right: ChildValue,
    ):
        """See :meth:`pybamm.BinaryOperator.__init__()`."""
        super().__init__(name, left, right)

    def diff(self, variable):
        """See :meth:`pybamm.Symbol.diff()`."""
        # Heaviside should always be multiplied by something else so hopefully don't
        # need to worry about shape
        return pybamm.Scalar(0)

    def _binary_jac(self, left_jac, right_jac):
        """See :meth:`pybamm.BinaryOperator._binary_jac()`."""
        # Heaviside should always be multiplied by something else so hopefully don't
        # need to worry about shape
        return pybamm.Scalar(0)

    def _evaluate_for_shape(self):
        """
        Returns an array of NaNs of the correct shape.
        See :meth:`pybamm.Symbol.evaluate_for_shape()`.
        """
        left = self.children[0].evaluate_for_shape()
        right = self.children[1].evaluate_for_shape()
        # _binary_evaluate will return an array of bools, so we multiply by NaN to get
        # an array of NaNs
        return self._binary_evaluate(left, right) * np.nan


class EqualHeaviside(_Heaviside):
    """A heaviside function with equality (return 1 when left = right)"""

    def __init__(
        self,
        left: ChildValue,
        right: ChildValue,
    ):
        """See :meth:`pybamm.BinaryOperator.__init__()`."""
        super().__init__("<=", left, right)

    def __str__(self):
        """See :meth:`pybamm.Symbol.__str__()`."""
        return f"{self.left!s} <= {self.right!s}"

    def _binary_evaluate(self, left, right):
        """See :meth:`pybamm.BinaryOperator._binary_evaluate()`."""
        # don't raise RuntimeWarning for NaNs
        with np.errstate(invalid="ignore"):
            return left <= right


class NotEqualHeaviside(_Heaviside):
    """A heaviside function without equality (return 0 when left = right)"""

    def __init__(
        self,
        left: ChildValue,
        right: ChildValue,
    ):
        super().__init__("<", left, right)

    def __str__(self):
        """See :meth:`pybamm.Symbol.__str__()`."""
        return f"{self.left!s} < {self.right!s}"

    def _binary_evaluate(self, left, right):
        """See :meth:`pybamm.BinaryOperator._binary_evaluate()`."""
        # don't raise RuntimeWarning for NaNs
        with np.errstate(invalid="ignore"):
            return left < right


class Modulo(BinaryOperator):
    """Calculates the remainder of an integer division."""

    def __init__(
        self,
        left: ChildValue,
        right: ChildValue,
    ):
        super().__init__("%", left, right)

    def _diff(self, variable: pybamm.Symbol):
        """See :meth:`pybamm.Symbol._diff()`."""
        # apply chain rule and power rule
        left, right = self.orphans
        # derivative if variable is in the base
        diff = left.diff(variable)
        # derivative if variable is in the right term (rare, check separately to avoid
        # unecessarily big tree)
        if any(variable == x for x in right.pre_order()):
            diff += -pybamm.Floor(left / right) * right.diff(variable)
        return diff

    def _binary_jac(self, left_jac, right_jac):
        """See :meth:`pybamm.BinaryOperator._binary_jac()`."""
        # apply chain rule and power rule
        left, right = self.orphans
        if right.evaluates_to_constant_number():
            return left_jac
        elif left.evaluates_to_constant_number():
            return -right_jac * pybamm.Floor(left / right)
        else:
            return left_jac - right_jac * pybamm.Floor(left / right)

    def __str__(self):
        """See :meth:`pybamm.Symbol.__str__()`."""
        return f"{self.left!s} mod {self.right!s}"

    def _binary_evaluate(self, left, right):
        """See :meth:`pybamm.BinaryOperator._binary_evaluate()`."""
        return left % right


class Minimum(BinaryOperator):
    """Returns the smaller of two objects."""

    def __init__(
        self,
        left: ChildValue,
        right: ChildValue,
    ):
        super().__init__("minimum", left, right)

    def __str__(self):
        """See :meth:`pybamm.Symbol.__str__()`."""
        return f"minimum({self.left!s}, {self.right!s})"

    def _diff(self, variable: pybamm.Symbol):
        """See :meth:`pybamm.Symbol._diff()`."""
        left, right = self.orphans
        return (left <= right) * left.diff(variable) + (left > right) * right.diff(
            variable
        )

    def _binary_jac(self, left_jac, right_jac):
        """See :meth:`pybamm.BinaryOperator._binary_jac()`."""
        left, right = self.orphans
        return (left <= right) * left_jac + (left > right) * right_jac

    def _binary_evaluate(self, left, right):
        """See :meth:`pybamm.BinaryOperator._binary_evaluate()`."""
        # don't raise RuntimeWarning for NaNs
        return np.minimum(left, right)

    def _binary_new_copy(
        self,
        left: ChildValue,
        right: ChildValue,
    ):
        """See :meth:`pybamm.BinaryOperator._binary_new_copy()`."""
        return pybamm.minimum(left, right)

    def _sympy_operator(self, left, right):
        """Override :meth:`pybamm.BinaryOperator._sympy_operator`"""
        sympy = have_optional_dependency("sympy")
        return sympy.Min(left, right)


class Maximum(BinaryOperator):
    """Returns the greater of two objects."""

    def __init__(
        self,
        left: ChildValue,
        right: ChildValue,
    ):
        super().__init__("maximum", left, right)

    def __str__(self):
        """See :meth:`pybamm.Symbol.__str__()`."""
        return f"maximum({self.left!s}, {self.right!s})"

    def _diff(self, variable: pybamm.Symbol):
        """See :meth:`pybamm.Symbol._diff()`."""
        left, right = self.orphans
        return (left >= right) * left.diff(variable) + (left < right) * right.diff(
            variable
        )

    def _binary_jac(self, left_jac, right_jac):
        """See :meth:`pybamm.BinaryOperator._binary_jac()`."""
        left, right = self.orphans
        return (left >= right) * left_jac + (left < right) * right_jac

    def _binary_evaluate(self, left, right):
        """See :meth:`pybamm.BinaryOperator._binary_evaluate()`."""
        # don't raise RuntimeWarning for NaNs
        return np.maximum(left, right)

    def _binary_new_copy(
        self,
        left: ChildValue,
        right: ChildValue,
    ):
        """See :meth:`pybamm.BinaryOperator._binary_new_copy()`."""
        return pybamm.maximum(left, right)

    def _sympy_operator(self, left, right):
        """Override :meth:`pybamm.BinaryOperator._sympy_operator`"""
        sympy = have_optional_dependency("sympy")
        return sympy.Max(left, right)


def _simplify_elementwise_binary_broadcasts(
    left_child: ChildValue,
    right_child: ChildValue,
) -> tuple[pybamm.Symbol, pybamm.Symbol]:
    left, right = _preprocess_binary(left_child, right_child)

    def unpack_broadcast_recursive(symbol: pybamm.Symbol) -> pybamm.Symbol:
        if isinstance(symbol, pybamm.Broadcast):
            if symbol.child.domain == []:
                return symbol.orphans[0]
            elif (
                isinstance(symbol.child, pybamm.Broadcast)
                and symbol.child.broadcasts_to_nodes
            ):
                out = unpack_broadcast_recursive(symbol.orphans[0])
                if out.domain == []:
                    return out
        return symbol

    # No need to broadcast if the other symbol already has the shape that is being
    # broadcasted to
    # Do this recursively
    if left.domains == right.domains:
        if isinstance(left, pybamm.Broadcast) and left.broadcasts_to_nodes:
            left = unpack_broadcast_recursive(left)
        elif isinstance(right, pybamm.Broadcast) and right.broadcasts_to_nodes:
            right = unpack_broadcast_recursive(right)

    return left, right


def _simplified_binary_broadcast_concatenation(
    left: pybamm.Symbol,
    right: pybamm.Symbol,
    operator: Callable,
) -> pybamm.Broadcast | None:
    """
    Check if there are concatenations or broadcasts that we can commute the operator
    with
    """
    # Broadcast commutes with elementwise operators
    if isinstance(left, pybamm.Broadcast) and right.domain == []:
        return left._unary_new_copy(operator(left.orphans[0], right))
    elif isinstance(right, pybamm.Broadcast) and left.domain == []:
        return right._unary_new_copy(operator(left, right.orphans[0]))

    # Concatenation commutes with elementwise operators
    # If one of the sides is constant then commute concatenation with the operator
    # Don't do this for ConcatenationVariable objects as these will
    # be simplified differently later on
    if isinstance(left, pybamm.Concatenation) and not isinstance(
        left, pybamm.ConcatenationVariable
    ):
        if right.evaluates_to_constant_number():
            return left._concatenation_new_copy(
                [operator(child, right) for child in left.orphans]
            )
        elif isinstance(right, pybamm.Concatenation) and not isinstance(
            right, pybamm.ConcatenationVariable
        ):
            return left._concatenation_new_copy(
                [
                    operator(left_child, right_child)
                    for left_child, right_child in zip(left.orphans, right.orphans)
                ]
            )
    if isinstance(right, pybamm.Concatenation) and not isinstance(
        right, pybamm.ConcatenationVariable
    ):
        if left.evaluates_to_constant_number():
            return right._concatenation_new_copy(
                [operator(left, child) for child in right.orphans]
            )
    return None


def simplified_power(
    left: ChildValue,
    right: ChildValue,
):
    left, right = _simplify_elementwise_binary_broadcasts(left, right)

    # Check for Concatenations and Broadcasts
    out = _simplified_binary_broadcast_concatenation(left, right, simplified_power)
    if out is not None:
        return out

    # anything to the power of zero is one
    if pybamm.is_scalar_zero(right):
        return pybamm.ones_like(left)

    # zero to the power of anything is zero
    if pybamm.is_scalar_zero(left):
        return pybamm.Scalar(0)

    # anything to the power of one is itself
    if pybamm.is_scalar_one(right):
        return left

    if isinstance(left, Multiplication):
        # Simplify (a * b) ** c to (a ** c) * (b ** c)
        # if (a ** c) is constant or (b ** c) is constant
        if left.left.is_constant() or left.right.is_constant():
            l_left, l_right = left.orphans
            new_left = l_left**right
            new_right = l_right**right
            if new_left.is_constant() or new_right.is_constant():
                return new_left * new_right
    elif isinstance(left, Division):
        # Simplify (a / b) ** c to (a ** c) / (b ** c)
        # if (a ** c) is constant or (b ** c) is constant
        if left.left.is_constant() or left.right.is_constant():
            l_left, l_right = left.orphans
            new_left = l_left**right
            new_right = l_right**right
            if new_left.is_constant() or new_right.is_constant():
                return new_left / new_right

    return pybamm.simplify_if_constant(pybamm.Power(left, right))


def add(left: ChildValue, right: ChildValue):
    """
    Note
    ----
    We check for scalars first, then matrices. This is because
    (Zero Matrix) + (Zero Scalar)
    should return (Zero Matrix), not (Zero Scalar).
    """
    left, right = _simplify_elementwise_binary_broadcasts(left, right)

    # Move constant to always be on the left
    if right.is_constant() and not left.is_constant():
        left, right = right, left

    # Check for Concatenations and Broadcasts
    out = _simplified_binary_broadcast_concatenation(left, right, add)
    if out is not None:
        return out

    # anything added by a scalar zero returns the other child
    if pybamm.is_scalar_zero(left):
        return right
    # Check matrices after checking scalars
    if pybamm.is_matrix_zero(left):
        if right.evaluates_to_number():
            return right * pybamm.ones_like(left)
        # If left object is zero and has size smaller than or equal to right object in
        # all dimensions, we can safely return the right object. For example, adding a
        # zero vector a matrix, we can just return the matrix.
        # When checking evaluation on edges, check dimensions of left object only
        elif all(
            left_dim_size <= right_dim_size
            for left_dim_size, right_dim_size in zip(
                left.shape_for_testing, right.shape_for_testing
            )
        ) and all(
            left.evaluates_on_edges(dim) == right.evaluates_on_edges(dim)
            for dim in left.domains.keys()
        ):
            return right

    # Return constant if both sides are constant
    if left.is_constant() and right.is_constant():
        return pybamm.simplify_if_constant(Addition(left, right))

    # Simplify A @ c + B @ c to (A + B) @ c if (A + B) is constant
    # This is a common construction that appears from discretisation of spatial
    # operators
    elif (
        isinstance(left, MatrixMultiplication)
        and isinstance(right, MatrixMultiplication)
        and left.right == right.right
    ):
        l_left, l_right = left.orphans
        r_left = right.orphans[0]
        new_left = l_left + r_left
        if new_left.is_constant():
            new_sum = new_left @ l_right
            new_sum.copy_domains(Addition(left, right))
            return new_sum

    # Turn a + (-b) into a - b
    if isinstance(right, pybamm.Negate):
        return left - right.orphans[0]
    # Turn (-a) + b into b - a
    # check for is_constant() to avoid infinite recursion
    if isinstance(left, pybamm.Negate) and not left.is_constant():
        return right - left.orphans[0]

    if left.is_constant():
        if isinstance(right, (Addition, Subtraction)) and right.left.is_constant():
            # Simplify a + (b +- c) to (a + b) +- c if (a + b) is constant
            r_left, r_right = right.orphans
            return right._binary_new_copy(left + r_left, r_right)
    if isinstance(left, Subtraction):
        if right == left.right:
            # Simplify (a - b) + b to a
            # Make sure shape is preserved
            return left.left * pybamm.ones_like(left.right)
    if isinstance(right, Subtraction):
        if left == right.right:
            # Simplify a + (b - a) to b
            # Make sure shape is preserved
            return right.left * pybamm.ones_like(right.right)

    return pybamm.simplify_if_constant(Addition(left, right))


def subtract(
    left: ChildValue,
    right: ChildValue,
):
    """
    Note
    ----
    We check for scalars first, then matrices. This is because
    (Zero Matrix) - (Zero Scalar)
    should return (Zero Matrix), not -(Zero Scalar).
    """
    left, right = _simplify_elementwise_binary_broadcasts(left, right)

    # Move constant to always be on the left
    # For a subtraction, this means (var - constant) becomes (-constant + var)
    if right.is_constant() and not left.is_constant():
        return -right + left

    # Check for Concatenations and Broadcasts
    out = _simplified_binary_broadcast_concatenation(left, right, subtract)
    if out is not None:
        return out

    # anything added by a scalar zero returns the other child
    if pybamm.is_scalar_zero(left):
        return -right
    # Check matrices after checking scalars
    if pybamm.is_matrix_zero(left):
        if right.evaluates_to_number():
            return -right * pybamm.ones_like(left)
        # See comments in add
        elif all(
            left_dim_size <= right_dim_size
            for left_dim_size, right_dim_size in zip(
                left.shape_for_testing, right.shape_for_testing
            )
        ) and all(
            left.evaluates_on_edges(dim) == right.evaluates_on_edges(dim)
            for dim in left.domains.keys()
        ):
            return -right

    # Return constant if both sides are constant
    if left.is_constant() and right.is_constant():
        return pybamm.simplify_if_constant(Subtraction(left, right))

    # a symbol minus itself is 0s of the same shape
    if left == right:
        return pybamm.zeros_like(left)

    # Turn a - (-b) into a + b
    if isinstance(right, pybamm.Negate):
        return left + right.orphans[0]

    if left.is_constant():
        if isinstance(right, (Addition, Subtraction)) and right.left.is_constant():
            # Simplify a - (b +- c) to (a - b) -+ c if (a - b) is constant
            r_left, r_right = right.orphans
            return right._binary_new_copy(left - r_left, -r_right)
    elif isinstance(left, Addition):
        if right == left.right:
            # Simplify (b + a) - a to b
            return left.left
        if right == left.left:
            # Simplify (a + b) - a to b
            return left.right
    elif isinstance(left, Subtraction):
        if right == left.left:
            # Simplify (b - a) - b to -a
            return -left.right
    elif isinstance(right, Addition):
        if left == right.left:
            # Simplify a - (a + b) to -b
            return -right.right
        if left == right.right:
            # Simplify a - (b + a) to -b
            return -right.left
    elif isinstance(right, Subtraction):
        if left == right.left:
            # Simplify a - (a - b) to b
            return right.right

    return pybamm.simplify_if_constant(Subtraction(left, right))


def multiply(
    left: ChildValue,
    right: ChildValue,
):
    left, right = _simplify_elementwise_binary_broadcasts(left, right)

    # Move constant to always be on the left
    if right.is_constant() and not left.is_constant():
        left, right = right, left

    # Check for Concatenations and Broadcasts
    out = _simplified_binary_broadcast_concatenation(left, right, multiply)
    if out is not None:
        return out

    # simplify multiply by scalar zero, being careful about shape
    if pybamm.is_scalar_zero(left):
        return pybamm.zeros_like(right)

    # if one of the children is a zero matrix, we have to be careful about shapes
    if pybamm.is_matrix_zero(left):
        return pybamm.zeros_like(Multiplication(left, right))

    # anything multiplied by a scalar one returns itself
    if pybamm.is_scalar_one(left):
        return right

    # anything multiplied by a scalar negative one returns negative itself
    if pybamm.is_scalar_minus_one(left):
        return -right

    # Return constant if both sides are constant
    if left.is_constant() and right.is_constant():
        return pybamm.simplify_if_constant(Multiplication(left, right))

    # anything multiplied by a matrix one returns itself if
    # - the shapes are the same
    # - both left and right evaluate on edges, or both evaluate on nodes, in all
    # dimensions
    # (and possibly more generally, but not implemented here)
    try:
        if left.shape_for_testing == right.shape_for_testing and all(
            left.evaluates_on_edges(dim) == right.evaluates_on_edges(dim)
            for dim in left.domains.keys()
        ):
            if pybamm.is_matrix_one(left):
                return right
            # also check for negative one
            if pybamm.is_matrix_minus_one(left):
                return -right

    except NotImplementedError:
        pass

    if left.is_constant():
        # Simplify a * (B @ c) to (a * B) @ c if (a * B) is constant
        if (
            isinstance(right, MatrixMultiplication)
            and right.left.is_constant()
            and not (left.ndim_for_testing == 2 and left.shape_for_testing[1] > 1)
        ):
            r_left, r_right = right.orphans
            new_left = left * r_left
            # be careful about domains to avoid weird errors
            new_left.clear_domains()
            new_mul = new_left @ r_right
            # Keep the domain of the old right
            new_mul.copy_domains(right)
            return new_mul

        elif isinstance(right, Multiplication):
            # Simplify a * (b * c) to (a * b) * c if (a * b) is constant
            if right.left.is_constant():
                r_left, r_right = right.orphans
                return (left * r_left) * r_right
        elif isinstance(right, Division):
            # Simplify a * (b / c) to (a * b) / c if (a * c) is constant
            if right.left.is_constant():
                r_left, r_right = right.orphans
                return (left * r_left) / r_right

        # Simplify a * (b + c) to (a * b) + (a * c) if (a * b) is constant
        # This is a common construction that appears from discretisation of spatial
        # operators
        # Also do this for cases like a * (b @ c + d) where (a * b) is constant
        elif isinstance(right, (Addition, Subtraction)):
            mul_classes = (Multiplication, MatrixMultiplication)
            if (
                right.left.is_constant()
                or (
                    isinstance(right.left, mul_classes)
                    and right.left.left.is_constant()
                )
                or (
                    isinstance(right.right, mul_classes)
                    and right.right.left.is_constant()
                )
            ):
                r_left, r_right = right.orphans
                if (r_left.domain == right.domain or r_left.domain == []) and (
                    r_right.domain == right.domain or r_right.domain == []
                ):
                    if isinstance(right, Addition):
                        return (left * r_left) + (left * r_right)
                    elif isinstance(right, Subtraction):
                        return (left * r_left) - (left * r_right)

    # Cancelling out common terms
    if isinstance(left, Division):
        # Simplify (a / b) * b to a
        if left.right == right:
            return left.left
    if isinstance(right, Division):
        # Simplify a * (b / a) to b
        if left == right.right:
            return right.left

    # Negation simplifications
    if isinstance(left, pybamm.Negate) and isinstance(right, pybamm.Negate):
        # Double negation cancels out
        return left.orphans[0] * right.orphans[0]
    elif isinstance(right, pybamm.Negate) and left.is_constant():
        # Simplify a * (-b) to (-a) * b if (-a) is constant
        return (-left) * right.orphans[0]

    return Multiplication(left, right)


def divide(
    left: ChildValue,
    right: ChildValue,
):
    left, right = _simplify_elementwise_binary_broadcasts(left, right)

    # anything divided by zero raises error
    if pybamm.is_scalar_zero(right):
        raise ZeroDivisionError

    # Move constant to always be on the left
    # For a division, this means (var / constant) becomes (1/constant * var)
    if right.is_constant() and not left.is_constant():
        return (1 / right) * left

    # Check for Concatenations and Broadcasts
    out = _simplified_binary_broadcast_concatenation(left, right, divide)
    if out is not None:
        return out

    # zero divided by anything returns zero (being careful about shape)
    if pybamm.is_scalar_zero(left):
        return pybamm.zeros_like(right)

    # matrix zero divided by anything returns matrix zero (i.e. itself)
    if pybamm.is_matrix_zero(left):
        return pybamm.zeros_like(Division(left, right))

    # a symbol divided by itself is 1s of the same shape
    if left == right:
        return pybamm.ones_like(left)

    # Return constant if both sides are constant
    if left.is_constant() and right.is_constant():
        return pybamm.simplify_if_constant(Division(left, right))

    if left.is_constant():
        if isinstance(right, (Multiplication, Division)) and right.left.is_constant():
            r_left, r_right = right.orphans
            # Simplify a / (b */ c) to (a / b) /* c if (a / b) is constant
            if isinstance(right, Multiplication):
                return (left / r_left) / r_right
            elif isinstance(right, Division):
                return (left / r_left) * r_right

    # Cancelling out common terms
    if isinstance(left, Multiplication):
        if left.left == right:
            # Make sure shape is preserved
            return left.right * pybamm.ones_like(left.left)
        elif left.right == right:
            return left.left
        elif isinstance(right, Multiplication):
            if left.left == right.left:
                _, l_right = left.orphans
                _, r_right = right.orphans
                return l_right / r_right
            if left.right == right.right:
                l_left, _ = left.orphans
                r_left, _ = right.orphans
                return l_left / r_left

    # Negation simplifications
    if isinstance(right, pybamm.Negate):
        if isinstance(left, pybamm.Negate):
            # Double negation cancels out
            return left.orphans[0] / right.orphans[0]
        elif left.is_constant():
            # Simplify a / (-b) to (-a) / b if (-a) is constant
            return (-left) / right.orphans[0]

    return pybamm.simplify_if_constant(Division(left, right))


def matmul(
    left_child: ChildValue,
    right_child: ChildValue,
):
    left, right = _preprocess_binary(left_child, right_child)
    if pybamm.is_matrix_zero(left) or pybamm.is_matrix_zero(right):
        return pybamm.zeros_like(MatrixMultiplication(left, right))

    if isinstance(right, Multiplication) and left.is_constant():
        # Simplify A @ (b * c) to (A * b) @ c if (A * b) is constant
        if right.left.evaluates_to_constant_number():
            r_left, r_right = right.orphans
            return (left * r_left) @ r_right

    # Simplify A @ (B @ c) to (A @ B) @ c if (A @ B) is constant
    # This is a common construction that appears from discretisation of spatial
    # operators
    if (
        isinstance(right, MatrixMultiplication)
        and right.left.is_constant()
        and left.is_constant()
    ):
        r_left, r_right = right.orphans
        new_left = left @ r_left
        # be careful about domains to avoid weird errors
        new_left.clear_domains()
        new_mul = new_left @ r_right
        # Keep the domain of the old right
        new_mul.copy_domains(right)
        return new_mul

    elif left.is_constant() and isinstance(right, (Addition, Subtraction)):
        # Simplify A @ (b +- c) to (A @ b) +- (A @ c) if (A @ b) or (A @ c) is constant
        # This is a common construction that appears from discretisation of spatial
        # operators
        # Or simplify A @ (B @ b +- C @ c) to (A @ B @ b) +- (A @ C @ c) if (A @ B)
        # and (A @ C) are constant
        # Don't do this if either b or c is a number as this will lead to matmul errors
        if (
            (right.left.is_constant() or right.right.is_constant())
            # these lines should work but don't, possibly because of poorly
            # conditioned model?
            or (
                isinstance(right.left, MatrixMultiplication)
                and right.left.left.is_constant()
                and isinstance(right.right, MatrixMultiplication)
                and right.right.left.is_constant()
            )
        ) and not (
            right.left.size_for_testing == 1 or right.right.size_for_testing == 1
        ):
            r_left, r_right = right.orphans
            r_left.domains = right.domains
            r_right.domains = right.domains
            if isinstance(right, Addition):
                return (left @ r_left) + (left @ r_right)
            elif isinstance(right, Subtraction):
                return (left @ r_left) - (left @ r_right)

    return pybamm.simplify_if_constant(MatrixMultiplication(left, right))


def minimum(
    left: ChildValue,
    right: ChildValue,
) -> pybamm.Symbol:
    """
    Returns the smaller of two objects, possibly with a smoothing approximation.
    Not to be confused with :meth:`pybamm.min`, which returns min function of child.
    """
    # Check for Concatenations and Broadcasts
    left, right = _simplify_elementwise_binary_broadcasts(left, right)
    concat_out = _simplified_binary_broadcast_concatenation(left, right, minimum)
    if concat_out is not None:
        return concat_out

    mode = pybamm.settings.min_max_mode
    k = pybamm.settings.min_max_smoothing
    # Return exact approximation if that is the setting or the outcome is a constant
    # (i.e. no need for smoothing)
    if mode == "exact" or (left.is_constant() and right.is_constant()):
        out = Minimum(left, right)
    elif mode == "smooth":
        out = pybamm.smooth_min(left, right, k)
    else:
        out = pybamm.softminus(left, right, k)
    return pybamm.simplify_if_constant(out)


def maximum(
    left: ChildValue,
    right: ChildValue,
):
    """
    Returns the larger of two objects, possibly with a smoothing approximation.
    Not to be confused with :meth:`pybamm.max`, which returns max function of child.
    """
    # Check for Concatenations and Broadcasts
    left, right = _simplify_elementwise_binary_broadcasts(left, right)
    concat_out = _simplified_binary_broadcast_concatenation(left, right, maximum)
    if concat_out is not None:
        return concat_out

    mode = pybamm.settings.min_max_mode
    k = pybamm.settings.min_max_smoothing
    # Return exact approximation if that is the setting or the outcome is a constant
    # (i.e. no need for smoothing)
    if mode == "exact" or (left.is_constant() and right.is_constant()):
        out = Maximum(left, right)
    elif mode == "smooth":
        out = pybamm.smooth_max(left, right, k)
    else:
        out = pybamm.softplus(left, right, k)
    return pybamm.simplify_if_constant(out)


def _heaviside(left: ChildValue, right: ChildValue, equal):
    """return a :class:`EqualHeaviside` object, or a smooth approximation."""
    # Check for Concatenations and Broadcasts
    left, right = _simplify_elementwise_binary_broadcasts(left, right)
    concat_out = _simplified_binary_broadcast_concatenation(
        left, right, functools.partial(_heaviside, equal=equal)
    )
    if concat_out is not None:
        return concat_out

    if (
        left.is_constant()
        and isinstance(right, BinaryOperator)
        and right.left.is_constant()
    ):
        if isinstance(right, Addition):
            # simplify heaviside(a, b + var) to heaviside(a - b, var)
            return _heaviside(left - right.left, right.right, equal=equal)
        # elif isinstance(right, Multiplication):
        #     # simplify heaviside(a, b * var) to heaviside(a/b, var)
        #     if right.left.evaluate() > 0:
        #         return _heaviside(left / right.left, right.right, equal=equal)
        #     else:
        #         # maintain the sign of each side
        #         return _heaviside(left / -right.left, -right.right, equal=equal)

    k = pybamm.settings.heaviside_smoothing
    # Return exact approximation if that is the setting or the outcome is a constant
    # (i.e. no need for smoothing)
    if k == "exact" or (left.is_constant() and right.is_constant()):
        if equal is True:
            out: pybamm.EqualHeaviside = pybamm.EqualHeaviside(left, right)
        else:
            out: pybamm.NotEqualHeaviside = pybamm.NotEqualHeaviside(left, right)  # type: ignore[no-redef]
    else:
        out = pybamm.sigmoid(left, right, k)
    return pybamm.simplify_if_constant(out)


def softminus(
    left: pybamm.Symbol,
    right: pybamm.Symbol,
    k: float,
):
    """
    Softminus approximation to the minimum function. k is the smoothing parameter,
    set by `pybamm.settings.min_max_smoothing`. The recommended value is k=10.
    """
    return pybamm.log(pybamm.exp(-k * left) + pybamm.exp(-k * right)) / -k


def softplus(
    left: pybamm.Symbol,
    right: pybamm.Symbol,
    k: float,
):
    """
    Softplus approximation to the maximum function. k is the smoothing parameter,
    set by `pybamm.settings.min_max_smoothing`. The recommended value is k=10.
    """
    return pybamm.log(pybamm.exp(k * left) + pybamm.exp(k * right)) / k


<<<<<<< HEAD
def sigmoid(
    left: pybamm.Symbol,
    right: pybamm.Symbol,
    k: float,
):
=======
def smooth_min(left, right, k):
    """
    Smooth_min approximation to the minimum function. k is the smoothing parameter,
    set by `pybamm.settings.min_max_smoothing`. The recommended value is k=100.
    """
    sigma = (1.0 / k) ** 2
    return ((left + right) - (pybamm.sqrt((left - right) ** 2 + sigma))) / 2


def smooth_max(left, right, k):
    """
    Smooth_max approximation to the maximum function. k is the smoothing parameter,
    set by `pybamm.settings.min_max_smoothing`. The recommended value is k=100.
    """
    sigma = (1.0 / k) ** 2
    return (pybamm.sqrt((left - right) ** 2 + sigma) + (left + right)) / 2


def sigmoid(left, right, k):
>>>>>>> 19fc4538
    """
    Sigmoidal approximation to the heaviside function. k is the smoothing parameter,
    set by `pybamm.settings.heaviside_smoothing`. The recommended value is k=10.
    Note that the concept of deciding which side to pick when left=right does not apply
    for this smooth approximation. When left=right, the value is (left+right)/2.
    """
    return (1 + pybamm.tanh(k * (right - left))) / 2


def source(
    left: numbers.Number | pybamm.Symbol,
    right: pybamm.Symbol,
    boundary=False,
):
    """
    A convenience function for creating (part of) an expression tree representing
    a source term. This is necessary for spatial methods where the mass matrix
    is not the identity (e.g. finite element formulation with piecwise linear
    basis functions). The left child is the symbol representing the source term
    and the right child is the symbol of the equation variable (currently, the
    finite element formulation in PyBaMM assumes all functions are constructed
    using the same basis, and the matrix here is constructed accoutning for the
    boundary conditions of the right child). The method returns the matrix-vector
    product of the mass matrix (adjusted to account for any Dirichlet boundary
    conditions imposed the the right symbol) and the discretised left symbol.

    Parameters
    ----------

    left : :class:`Symbol`
        The left child node, which represents the expression for the source term.
    right : :class:`Symbol`
        The right child node. This is the symbol whose boundary conditions are
        accounted for in the construction of the mass matrix.
    boundary : bool, optional
        If True, then the mass matrix should is assembled over the boundary,
        corresponding to a source term which only acts on the boundary of the
        domain. If False (default), the matrix is assembled over the entire domain,
        corresponding to a source term in the bulk.
    """
    # Broadcast if left is number
    if isinstance(left, numbers.Number):
        left = pybamm.PrimaryBroadcast(left, "current collector")

    if left.domain != ["current collector"] or right.domain != ["current collector"]:
        raise pybamm.DomainError(
            f"""'source' only implemented in the 'current collector' domain,
            but symbols have domains {left.domain} and {right.domain}"""
        )
    if boundary:
        return pybamm.BoundaryMass(right) @ left
    else:
        return pybamm.Mass(right) @ left<|MERGE_RESOLUTION|>--- conflicted
+++ resolved
@@ -1461,33 +1461,29 @@
     return pybamm.log(pybamm.exp(k * left) + pybamm.exp(k * right)) / k
 
 
-<<<<<<< HEAD
+def smooth_min(left, right, k):
+    """
+    Smooth_min approximation to the minimum function. k is the smoothing parameter,
+    set by `pybamm.settings.min_max_smoothing`. The recommended value is k=100.
+    """
+    sigma = (1.0 / k) ** 2
+    return ((left + right) - (pybamm.sqrt((left - right) ** 2 + sigma))) / 2
+
+
+def smooth_max(left, right, k):
+    """
+    Smooth_max approximation to the maximum function. k is the smoothing parameter,
+    set by `pybamm.settings.min_max_smoothing`. The recommended value is k=100.
+    """
+    sigma = (1.0 / k) ** 2
+    return (pybamm.sqrt((left - right) ** 2 + sigma) + (left + right)) / 2
+
+
 def sigmoid(
     left: pybamm.Symbol,
     right: pybamm.Symbol,
     k: float,
 ):
-=======
-def smooth_min(left, right, k):
-    """
-    Smooth_min approximation to the minimum function. k is the smoothing parameter,
-    set by `pybamm.settings.min_max_smoothing`. The recommended value is k=100.
-    """
-    sigma = (1.0 / k) ** 2
-    return ((left + right) - (pybamm.sqrt((left - right) ** 2 + sigma))) / 2
-
-
-def smooth_max(left, right, k):
-    """
-    Smooth_max approximation to the maximum function. k is the smoothing parameter,
-    set by `pybamm.settings.min_max_smoothing`. The recommended value is k=100.
-    """
-    sigma = (1.0 / k) ** 2
-    return (pybamm.sqrt((left - right) ** 2 + sigma) + (left + right)) / 2
-
-
-def sigmoid(left, right, k):
->>>>>>> 19fc4538
     """
     Sigmoidal approximation to the heaviside function. k is the smoothing parameter,
     set by `pybamm.settings.heaviside_smoothing`. The recommended value is k=10.
