--- conflicted
+++ resolved
@@ -204,13 +204,7 @@
         self.broadcast_type = "secondary to nodes"
         super().__init__(child, domains, name=name)
 
-<<<<<<< HEAD
-    def check_and_set_domains(
-        self, child, broadcast_type, broadcast_domain, broadcast_auxiliary_domains
-    ):
-=======
     def check_and_set_domains(self, child, broadcast_domain):
->>>>>>> 24161dfd
         """See :meth:`Broadcast.check_and_set_domains`"""
         if child.domain == []:
             raise TypeError(
@@ -447,13 +441,7 @@
         self.broadcast_type = "full to nodes"
         super().__init__(child, domains, name=name)
 
-<<<<<<< HEAD
-    def check_and_set_domains(
-        self, child, broadcast_type, broadcast_domain, broadcast_auxiliary_domains
-    ):
-=======
     def check_and_set_domains(self, child, broadcast_domains):
->>>>>>> 24161dfd
         """See :meth:`Broadcast.check_and_set_domains`"""
 
         # Variables on the current collector can only be broadcast to 'primary'
@@ -466,11 +454,7 @@
 
     def _unary_new_copy(self, child):
         """See :meth:`pybamm.UnaryOperator._unary_new_copy()`."""
-<<<<<<< HEAD
-        return FullBroadcast(child, self.broadcast_domain, self.auxiliary_domains)
-=======
         return self.__class__(child, broadcast_domains=self.domains)
->>>>>>> 24161dfd
 
     def _evaluate_for_shape(self):
         """
