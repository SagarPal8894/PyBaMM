#
# Parameter classes
#
import numbers
import sys

import numpy as np
import sympy

import pybamm


class Parameter(pybamm.Symbol):
    """
    A node in the expression tree representing a parameter.

    This node will be replaced by a :class:`pybamm.Scalar` node

    Parameters
    ----------

    name : str
        name of the node
    """

    def __init__(self, name):
        super().__init__(name)

    def create_copy(self):
        """See :meth:`pybamm.Symbol.new_copy()`."""
        return Parameter(self.name)

    def _evaluate_for_shape(self):
        """
        Returns the scalar 'NaN' to represent the shape of a parameter.
        See :meth:`pybamm.Symbol.evaluate_for_shape()`
        """
        return np.nan

    def is_constant(self):
        """See :meth:`pybamm.Symbol.is_constant()`."""
        # Parameter is not constant since it can become an InputParameter
        return False

    def to_equation(self):
        """Convert the node and its subtree into a SymPy equation."""
        if self.print_name is not None:
            return sympy.Symbol(self.print_name)
        else:
            return sympy.Symbol(self.name)


class FunctionParameter(pybamm.Symbol):
    """
    A node in the expression tree representing a function parameter.

    This node will be replaced by a :class:`pybamm.Function` node if a callable function
    is passed to the parameter values, and otherwise (in some rarer cases, such as
    constant current) a :class:`pybamm.Scalar` node.

    Parameters
    ----------

    name : str
        name of the node
    inputs : dict
        A dictionary with string keys and :class:`pybamm.Symbol` values representing
        the function inputs. The string keys should provide a reasonable description
        of what the input to the function is
        (e.g. "Electrolyte concentration [mol.m-3]")
    diff_variable : :class:`pybamm.Symbol`, optional
        if diff_variable is specified, the FunctionParameter node will be replaced by a
        :class:`pybamm.Function` and then differentiated with respect to diff_variable.
        Default is None.
    print_name : str, optional
        The name to show when printing. Default is 'calculate', in which case the name
        is calculated using sys._getframe().
    """

    def __init__(
        self,
        name,
        inputs,
        diff_variable=None,
        print_name="calculate",
    ):
        # assign diff variable
        self.diff_variable = diff_variable
        children_list = list(inputs.values())

        # Turn numbers into scalars
        for idx, child in enumerate(children_list):
            if isinstance(child, numbers.Number):
                children_list[idx] = pybamm.Scalar(child)

        domains = self.get_children_domains(children_list)
        super().__init__(name, children=children_list, domains=domains)

        self.input_names = list(inputs.keys())

        # Use the inspect module to find the function's "short name" from the
        # Parameters module that called it
        if print_name != "calculate":
            self.print_name = print_name
        else:
            frame = sys._getframe().f_back
            print_name = frame.f_code.co_name
            if print_name.startswith("_"):
                self.print_name = None
            else:
                if print_name.endswith("_dimensional"):
                    print_name = print_name[: -len("_dimensional")]
                elif print_name.endswith("_dim"):
                    print_name = print_name[: -len("_dim")]
<<<<<<< HEAD
                parent_param = frame.f_locals["self"]
                if hasattr(parent_param, "domain"):
                    # add "_n" or "_s" or "_p" if this comes from a Parameter class with
                    # a domain
                    d = getattr(parent_param, "domain").lower()[0]
=======
                try:
                    parent_param = frame.f_locals["self"]
                except KeyError:
                    parent_param = None
                if hasattr(parent_param, "domain") and parent_param.domain is not None:
                    # add "_n" or "_s" or "_p" if this comes from a Parameter class with
                    # a domain
                    d = parent_param.domain.lower()[0]
>>>>>>> 7cff6ea3
                    print_name += f"_{d}"
                self.print_name = print_name

    @property
    def input_names(self):
        return self._input_names

    def print_input_names(self):
        if self._input_names:
            for inp in self._input_names:
                print(inp)

    @input_names.setter
    def input_names(self, inp=None):
        if inp:
            if inp.__class__ is list:
                for i in inp:
                    if i.__class__ is not str:
                        raise TypeError(
                            "Inputs must be a provided as"
                            + "a dictionary of the form:"
                            + "{{str: :class:`pybamm.Symbol`}}"
                        )
            else:
                raise TypeError(
                    "Inputs must be a provided as"
                    + " a dictionary of the form:"
                    + "{{str: :class:`pybamm.Symbol`}}"
                )

        self._input_names = inp

    def set_id(self):
        """See :meth:`pybamm.Symbol.set_id`"""
        self._id = hash(
            (self.__class__, self.name, self.diff_variable)
            + tuple([child.id for child in self.children])
            + tuple(self.domain)
        )

    def diff(self, variable):
        """See :meth:`pybamm.Symbol.diff()`."""
        # return a new FunctionParameter, that knows it will need to be differentiated
        # when the parameters are set
        children_list = self.orphans
        input_names = self._input_names

        input_dict = {input_names[i]: children_list[i] for i in range(len(input_names))}

        return FunctionParameter(
            self.name,
            input_dict,
            diff_variable=variable,
            print_name=self.print_name + "'",
        )

    def create_copy(self):
        """See :meth:`pybamm.Symbol.new_copy()`."""
        out = self._function_parameter_new_copy(
            self._input_names, self.orphans, print_name=self.print_name
        )
        return out

    def _function_parameter_new_copy(
        self, input_names, children, print_name="calculate"
    ):
        """
        Returns a new copy of the function parameter.

        Inputs
        ------
        input_names : : list
            A list of str of the names of the children/function inputs
        children : : list
            A list of the children of the function

        Returns
        -------
        :class:`pybamm.FunctionParameter`
            A new copy of the function parameter
        """

        input_dict = {input_names[i]: children[i] for i in range(len(input_names))}

        return FunctionParameter(
            self.name,
            input_dict,
            diff_variable=self.diff_variable,
            print_name=print_name,
        )

    def _evaluate_for_shape(self):
        """
        Returns the sum of the evaluated children
        See :meth:`pybamm.Symbol.evaluate_for_shape()`
        """
        return sum(child.evaluate_for_shape() for child in self.children)

    def to_equation(self):
        """Convert the node and its subtree into a SymPy equation."""
        if self.print_name is not None:
            return sympy.Symbol(self.print_name)
        else:
            return sympy.Symbol(self.name)<|MERGE_RESOLUTION|>--- conflicted
+++ resolved
@@ -112,13 +112,6 @@
                     print_name = print_name[: -len("_dimensional")]
                 elif print_name.endswith("_dim"):
                     print_name = print_name[: -len("_dim")]
-<<<<<<< HEAD
-                parent_param = frame.f_locals["self"]
-                if hasattr(parent_param, "domain"):
-                    # add "_n" or "_s" or "_p" if this comes from a Parameter class with
-                    # a domain
-                    d = getattr(parent_param, "domain").lower()[0]
-=======
                 try:
                     parent_param = frame.f_locals["self"]
                 except KeyError:
@@ -127,7 +120,6 @@
                     # add "_n" or "_s" or "_p" if this comes from a Parameter class with
                     # a domain
                     d = parent_param.domain.lower()[0]
->>>>>>> 7cff6ea3
                     print_name += f"_{d}"
                 self.print_name = print_name
 
