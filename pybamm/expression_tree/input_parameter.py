#
# Parameter classes
#
import numbers
import numpy as np
import pybamm


class InputParameter(pybamm.Symbol):
    """
    A node in the expression tree representing an input parameter.

    This node's value can be set at the point of solving, allowing parameter estimation
    and control

    Parameters
    ----------
    name : str
        name of the node
    domain : iterable of str, or str
        list of domains over which the node is valid (empty list indicates the symbol
        is valid over all domains)
    expected_size : int
        The size of the input parameter expected, defaults to 1 (scalar input)
    """

<<<<<<< HEAD
    def __init__(self, name, domain=None):
        # Expected size defaults to 1 if no domain else None (gets set later)
        if domain is None:
            self._expected_size = 1
        else:
            self._expected_size = None
=======
    def __init__(self, name, domain=None, expected_size=1):
        self._expected_size = expected_size
>>>>>>> dc4ff98f
        super().__init__(name, domain=domain)

    def create_copy(self):
        """See :meth:`pybamm.Symbol.new_copy()`."""
        new_input_parameter = InputParameter(
            self.name, self.domain, expected_size=self._expected_size
        )
        return new_input_parameter

    def _evaluate_for_shape(self):
        """
        Returns the scalar 'NaN' to represent the shape of a parameter.
        See :meth:`pybamm.Symbol.evaluate_for_shape()`
        """
        if self._expected_size is None:
            return pybamm.evaluate_for_shape_using_domain(self.domains)
        elif self._expected_size == 1:
            return np.nan
        else:
            return np.nan * np.ones((self._expected_size, 1))

    def _jac(self, variable):
        """See :meth:`pybamm.Symbol._jac()`."""
        return pybamm.Scalar(0)

    def _base_evaluate(self, t=None, y=None, y_dot=None, inputs=None):
        # inputs should be a dictionary
        # convert 'None' to empty dictionary for more informative error
        if inputs is None:
            inputs = {}
        if not isinstance(inputs, dict):
            # if the special input "shape test" is passed, just return NaN
            if inputs == "shape test":
                return self.evaluate_for_shape()
            raise TypeError("inputs should be a dictionary")
        try:
            input_eval = inputs[self.name]
        # raise more informative error if can't find name in dict
        except KeyError:
            raise KeyError("Input parameter '{}' not found".format(self.name))

        if isinstance(input_eval, numbers.Number):
            input_size = 1
            input_ndim = 0
        else:
            input_size = input_eval.shape[0]
            input_ndim = len(input_eval.shape)
        if input_size == self._expected_size:
            if input_ndim == 1:
                return input_eval[:, np.newaxis]
            else:
                return input_eval
        else:
            raise ValueError(
                "Input parameter '{}' was given an object of size '{}'".format(
                    self.name, input_size
                )
                + " but was expecting an object of size '{}'.".format(
                    self._expected_size
                )
            )<|MERGE_RESOLUTION|>--- conflicted
+++ resolved
@@ -24,17 +24,14 @@
         The size of the input parameter expected, defaults to 1 (scalar input)
     """
 
-<<<<<<< HEAD
-    def __init__(self, name, domain=None):
+    def __init__(self, name, domain=None, expected_size=None):
         # Expected size defaults to 1 if no domain else None (gets set later)
-        if domain is None:
-            self._expected_size = 1
-        else:
-            self._expected_size = None
-=======
-    def __init__(self, name, domain=None, expected_size=1):
+        if expected_size is None:
+            if domain is None:
+                expected_size = 1
+            else:
+                expected_size = None
         self._expected_size = expected_size
->>>>>>> dc4ff98f
         super().__init__(name, domain=domain)
 
     def create_copy(self):
