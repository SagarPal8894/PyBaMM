--- conflicted
+++ resolved
@@ -276,18 +276,6 @@
 
     def _jac(self, variable):
         """ See :meth:`pybamm.Symbol._jac()`. """
-<<<<<<< HEAD
-        # TODO: fix 2D jacobian
-        # if len(self._slices[self.domain[-1]]) > 1:
-        #     raise NotImplementedError(
-        #         "Jacobian not implemented for a multi-slice (2D) concatenation"
-        #     )
-        children = self.cached_children
-        if len(children) == 0:
-            return pybamm.Scalar(0)
-        else:
-            return SparseStack(*[child.jac(variable) for child in children])
-=======
         # note that this assumes that the children are in the right order and only have
         # one domain each
         jacs = []
@@ -302,7 +290,6 @@
                 child_slice = next(iter(slices.values()))
                 jacs.append(child_jac[child_slice[i]])
         return SparseStack(*jacs)
->>>>>>> 13b94708
 
     def _concatenation_new_copy(self, children):
         """ See :meth:`pybamm.Symbol.new_copy()`. """
