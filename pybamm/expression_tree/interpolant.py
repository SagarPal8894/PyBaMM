--- conflicted
+++ resolved
@@ -4,11 +4,8 @@
 from __future__ import annotations
 import numpy as np
 from scipy import interpolate
-<<<<<<< HEAD
 from typing import Sequence
-import warnings
-=======
->>>>>>> 3f504b88
+
 
 import pybamm
 
