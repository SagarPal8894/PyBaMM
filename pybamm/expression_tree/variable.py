--- conflicted
+++ resolved
@@ -5,11 +5,8 @@
 import numpy as np
 import numbers
 import pybamm
-<<<<<<< HEAD
+from pybamm.util import have_optional_dependency
 from typing import Union, Optional
-=======
-from pybamm.util import have_optional_dependency
->>>>>>> 6ece7a12
 
 
 class VariableBase(pybamm.Symbol):
