--- conflicted
+++ resolved
@@ -138,9 +138,16 @@
 
         "-----------------------------------------------------------------------------"
         "Extra settings"
+        self.variables = {}
 
         # ODE model, don't use Jacobian
         self.use_jacobian = False
+
+        if self.bc_options["dimensionality"] == 1:
+            self.default_geometry = pybamm.Geometry("1D macro")
+        elif self.bc_options["dimensionality"] == 2:
+            self.default_solver = pybamm.ScikitsDaeSolver()
+            self.default_geometry = pybamm.Geometry("1+1D macro")
 
     @property
     def default_solver(self):
@@ -149,17 +156,9 @@
         """
         # Different solver depending on whether we solve ODEs or DAEs
         if self._use_capacitance:
-            default_solver = pybamm.ScikitsOdeSolver()
+            return pybamm.ScikitsOdeSolver()
         else:
-<<<<<<< HEAD
-            self.default_solver = pybamm.ScikitsDaeSolver()
-        if self.bc_options["dimensionality"] == 1:
-            self.default_geometry = pybamm.Geometry("1D macro")
-        elif self.bc_options["dimensionality"] == 2:
-            self.default_solver = pybamm.ScikitsDaeSolver()
-            self.default_geometry = pybamm.Geometry("1+1D macro")
-
-        self.variables = {}
+            return pybamm.ScikitsDaeSolver()
 
     def set_boundary_conditions(self, bc_variables=None):
         """Get boundary conditions"""
@@ -175,9 +174,4 @@
             current_collector_model.set_leading_order_vertical_current(
                 delta_phi_n, delta_phi_p
             )
-            self.update(current_collector_model)
-=======
-            default_solver = pybamm.ScikitsDaeSolver()
-
-        return default_solver
->>>>>>> 8a9ed8bf
+            self.update(current_collector_model)