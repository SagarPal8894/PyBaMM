#
# Base model class
#
import casadi
import numpy as np
import numbers
import pybamm
import warnings
from collections import OrderedDict


class BaseModel(object):
    """Base model class for other models to extend.

    Attributes
    ----------

    name: str
        A string giving the name of the model
    options: dict
        A dictionary of options to be passed to the model
    rhs: dict
        A dictionary that maps expressions (variables) to expressions that represent
        the rhs
    algebraic: dict
        A dictionary that maps expressions (variables) to expressions that represent
        the algebraic equations. The algebraic expressions are assumed to equate
        to zero. Note that all the variables in the model must exist in the keys of
        `rhs` or `algebraic`.
    initial_conditions: dict
        A dictionary that maps expressions (variables) to expressions that represent
        the initial conditions for the state variables y. The initial conditions for
        algebraic variables are provided as initial guesses to a root finding algorithm
        that calculates consistent initial conditions.
    boundary_conditions: dict
        A dictionary that maps expressions (variables) to expressions that represent
        the boundary conditions
    variables: dict
        A dictionary that maps strings to expressions that represent
        the useful variables
    events: list of :class:`pybamm.Event`
        A list of events. Each event can either cause the solver to terminate
        (e.g. concentration goes negative), or be used to inform the solver of the
        existance of a discontinuity (e.g. discontinuity in the input current)
    concatenated_rhs : :class:`pybamm.Concatenation`
        After discretisation, contains the expressions representing the rhs equations
        concatenated into a single expression
    concatenated_algebraic : :class:`pybamm.Concatenation`
        After discretisation, contains the expressions representing the algebraic
        equations concatenated into a single expression
    concatenated_initial_conditions : :class:`numpy.array`
        After discretisation, contains the vector of initial conditions
    mass_matrix : :class:`pybamm.Matrix`
        After discretisation, contains the mass matrix for the model. This is computed
        automatically
    mass_matrix_inv : :class:`pybamm.Matrix`
        After discretisation, contains the inverse mass matrix for the differential
        (rhs) part of model. This is computed automatically
    jacobian : :class:`pybamm.Concatenation`
        Contains the Jacobian for the model. If model.use_jacobian is True, the
        Jacobian is computed automatically during solver set up
    jacobian_rhs : :class:`pybamm.Concatenation`
        Contains the Jacobian for the part of the model which contains time derivatives.
        If model.use_jacobian is True, the Jacobian is computed automatically during
        solver set up
    jacobian_algebraic : :class:`pybamm.Concatenation`
        Contains the Jacobian for the algebraic part of the model. This may be used
        by the solver when calculating consistent initial conditions. If
        model.use_jacobian is True, the Jacobian is computed automatically during
        solver set up
    use_jacobian : bool
        Whether to use the Jacobian when solving the model (default is True)
    convert_to_format : str
        Whether to convert the expression trees representing the rhs and
        algebraic equations, Jacobain (if using) and events into a different format:

        - None: keep PyBaMM expression tree structure.
        - "python": convert into pure python code that will calculate the result of \
        calling `evaluate(t, y)` on the given expression treeself.
        - "casadi": convert into CasADi expression tree, which then uses CasADi's \
        algorithm to calculate the Jacobian.

        Default is "casadi".

    """

    def __init__(self, name="Unnamed model"):
        self.name = name
        self.options = {}

        # Initialise empty model
        self._rhs = {}
        self._algebraic = {}
        self._initial_conditions = {}
        self._boundary_conditions = {}
        self._variables = {}
        self._events = []
        self._concatenated_rhs = None
        self._concatenated_algebraic = None
        self._concatenated_initial_conditions = None
        self._mass_matrix = None
        self._mass_matrix_inv = None
        self._jacobian = None
        self._jacobian_algebraic = None
        self.external_variables = []
        self._parameters = None
        self._input_parameters = None
        self._variables_casadi = {}

        # Default behaviour is to use the jacobian
        self.use_jacobian = True
        self.convert_to_format = "casadi"

        # Model is not initially discretised
        self.is_discretised = False
        self.y_slices = None

        # Default timescale is 1 second
        self.timescale = pybamm.Scalar(1)
        self.length_scales = {}

    @property
    def name(self):
        return self._name

    @name.setter
    def name(self, value):
        self._name = value

    @property
    def rhs(self):
        return self._rhs

    @rhs.setter
    def rhs(self, rhs):
        self._rhs = EquationDict("rhs", rhs)

    @property
    def algebraic(self):
        return self._algebraic

    @algebraic.setter
    def algebraic(self, algebraic):
        self._algebraic = EquationDict("algebraic", algebraic)

    @property
    def initial_conditions(self):
        return self._initial_conditions

    @initial_conditions.setter
    def initial_conditions(self, initial_conditions):
        self._initial_conditions = EquationDict(
            "initial_conditions", initial_conditions
        )

    @property
    def boundary_conditions(self):
        return self._boundary_conditions

    @boundary_conditions.setter
    def boundary_conditions(self, boundary_conditions):
        self._boundary_conditions = BoundaryConditionsDict(boundary_conditions)

    @property
    def variables(self):
        return self._variables

    @variables.setter
    def variables(self, variables):
        self._variables = pybamm.FuzzyDict(variables)

    def variable_names(self):
        return list(self._variables.keys())

    @property
    def events(self):
        return self._events

    @events.setter
    def events(self, events):
        self._events = events

    @property
    def concatenated_rhs(self):
        return self._concatenated_rhs

    @concatenated_rhs.setter
    def concatenated_rhs(self, concatenated_rhs):
        self._concatenated_rhs = concatenated_rhs

    @property
    def concatenated_algebraic(self):
        return self._concatenated_algebraic

    @concatenated_algebraic.setter
    def concatenated_algebraic(self, concatenated_algebraic):
        self._concatenated_algebraic = concatenated_algebraic

    @property
    def concatenated_initial_conditions(self):
        return self._concatenated_initial_conditions

    @concatenated_initial_conditions.setter
    def concatenated_initial_conditions(self, concatenated_initial_conditions):
        self._concatenated_initial_conditions = concatenated_initial_conditions

    @property
    def mass_matrix(self):
        return self._mass_matrix

    @mass_matrix.setter
    def mass_matrix(self, mass_matrix):
        self._mass_matrix = mass_matrix

    @property
    def mass_matrix_inv(self):
        return self._mass_matrix_inv

    @mass_matrix_inv.setter
    def mass_matrix_inv(self, mass_matrix_inv):
        self._mass_matrix_inv = mass_matrix_inv

    @property
    def jacobian(self):
        return self._jacobian

    @jacobian.setter
    def jacobian(self, jacobian):
        self._jacobian = jacobian

    @property
    def jacobian_rhs(self):
        return self._jacobian_rhs

    @jacobian_rhs.setter
    def jacobian_rhs(self, jacobian_rhs):
        self._jacobian_rhs = jacobian_rhs

    @property
    def jacobian_algebraic(self):
        return self._jacobian_algebraic

    @jacobian_algebraic.setter
    def jacobian_algebraic(self, jacobian_algebraic):
        self._jacobian_algebraic = jacobian_algebraic

    @property
    def param(self):
        return self._param

    @param.setter
    def param(self, values):
        self._param = values

    @property
    def options(self):
        return self._options

    @options.setter
    def options(self, options):
        self._options = options

    @property
    def timescale(self):
        """Timescale of model, to be used for non-dimensionalising time when solving"""
        return self._timescale

    @timescale.setter
    def timescale(self, value):
        """Set the timescale"""
        self._timescale = value

    @property
    def parameters(self):
        """Returns all the parameters in the model"""
        if self._parameters is None:
            self._parameters = self._find_parameters()
        return self._parameters

    def _find_parameters(self):
        """Find all the parameters in the model"""
        unpacker = pybamm.SymbolUnpacker((pybamm.Parameter, pybamm.InputParameter))
        all_parameters = unpacker.unpack_list_of_symbols(
            list(self.rhs.values())
            + list(self.algebraic.values())
            + list(self.initial_conditions.values())
            + list(self.variables.values())
            + [event.expression for event in self.events]
        )
        return list(all_parameters.values())

    @property
    def input_parameters(self):
        """Returns all the input parameters in the model"""
        if self._input_parameters is None:
            self._input_parameters = self._find_input_parameters()
        return self._input_parameters

    def _find_input_parameters(self):
        """Find all the input parameters in the model"""
        unpacker = pybamm.SymbolUnpacker(pybamm.InputParameter)
        all_input_parameters = unpacker.unpack_list_of_symbols(
            list(self.rhs.values())
            + list(self.algebraic.values())
            + list(self.initial_conditions.values())
            + list(self.variables.values())
            + [event.expression for event in self.events]
        )
        return list(all_input_parameters.values())

    def __getitem__(self, key):
        return self.rhs[key]

    def new_empty_copy(self):
        """
        Create an empty copy of the model with the same name and "parameters"
        (convert_to_format, etc), but empty equations and variables.
        This is usually then called by :class:`pybamm.ParameterValues`,
        :class:`pybamm.Discretisation`, or :class:`pybamm.SymbolReplacer`.
        """
        new_model = self.__class__(name=self.name)
        new_model.use_jacobian = self.use_jacobian
        new_model.convert_to_format = self.convert_to_format
        new_model.timescale = self.timescale
        new_model.length_scales = self.length_scales

        # Variables from discretisation
        new_model.is_discretised = self.is_discretised
        new_model.y_slices = self.y_slices
        new_model.concatenated_rhs = self.concatenated_rhs
        new_model.concatenated_algebraic = self.concatenated_algebraic
        new_model.concatenated_initial_conditions = self.concatenated_initial_conditions

        return new_model

    def new_copy(self):
        """
        Creates an identical copy of the model, using the functionality of
        :class:`pybamm.SymbolReplacer` but without performing any replacements
        """
        replacer = pybamm.SymbolReplacer({})
        return replacer.process_model(self, inplace=False)

    def update(self, *submodels):
        """
        Update model to add new physics from submodels

        Parameters
        ----------
        submodel : iterable of :class:`pybamm.BaseModel`
            The submodels from which to create new model
        """
        for submodel in submodels:
            # check and then update dicts
            self.check_and_combine_dict(self._rhs, submodel.rhs)
            self.check_and_combine_dict(self._algebraic, submodel.algebraic)
            self.check_and_combine_dict(
                self._initial_conditions, submodel.initial_conditions
            )
            self.check_and_combine_dict(
                self._boundary_conditions, submodel.boundary_conditions
            )
            self.variables.update(submodel.variables)  # keys are strings so no check
            self._events += submodel.events

    def set_initial_conditions_from(self, solution, inplace=True):
        """
        Update initial conditions with the final states from a Solution object or from
        a dictionary.
        This assumes that, for each variable in self.initial_conditions, there is a
        corresponding variable in the solution with the same name and size.

        Parameters
        ----------
        solution : :class:`pybamm.Solution`, or dict
            The solution to use to initialize the model
        inplace : bool
            Whether to modify the model inplace or create a new model
        """
        if inplace is True:
            model = self
        else:
            model = self.new_copy()

        for var, equation in model.initial_conditions.items():
            if isinstance(var, pybamm.Variable):
                final_state = solution[var.name]
                if isinstance(solution, pybamm.Solution):
                    final_state = final_state.data
                if final_state.ndim == 1:
                    final_state_eval = np.array([final_state[-1]])
                elif final_state.ndim == 2:
                    final_state_eval = final_state[:, -1]
                elif final_state.ndim == 3:
                    final_state_eval = final_state[:, :, -1].flatten()
                else:
                    raise NotImplementedError("Variable must be 0D, 1D, or 2D")
                model.initial_conditions[var] = pybamm.Vector(final_state_eval)
            elif isinstance(var, pybamm.Concatenation):
                children = []
                for child in var.orphans:
                    final_state = solution[child.name]
                    if isinstance(solution, pybamm.Solution):
                        final_state = final_state.data
                    if final_state.ndim == 2:
                        final_state_eval = final_state[:, -1]
                    else:
                        raise NotImplementedError(
                            "Variable in concatenation must be 1D"
                        )
                    children.append(final_state_eval)
                model.initial_conditions[var] = pybamm.Vector(np.concatenate(children))

            else:
                raise NotImplementedError(
                    "Variable must have type 'Variable' or 'Concatenation'"
                )

        # Also update the concatenated initial conditions if the model is already
        # discretised
        if model.is_discretised:
            # Unpack slices for sorting
            y_slices = {var.id: slce for var, slce in model.y_slices.items()}
            slices = []
            for symbol in model.initial_conditions.keys():
                if isinstance(symbol, pybamm.Concatenation):
                    # must append the slice for the whole concatenation, so that
                    # equations get sorted correctly
                    slices.append(
                        slice(
                            y_slices[symbol.children[0].id][0].start,
                            y_slices[symbol.children[-1].id][0].stop,
                        )
                    )
                else:
                    slices.append(y_slices[symbol.id][0])
            equations = list(model.initial_conditions.values())
            # sort equations according to slices
            sorted_equations = [eq for _, eq in sorted(zip(slices, equations))]
            model.concatenated_initial_conditions = pybamm.NumpyConcatenation(
                *sorted_equations
            )

        return model

    def check_and_combine_dict(self, dict1, dict2):
        # check that the key ids are distinct
        ids1 = set(x.id for x in dict1.keys())
        ids2 = set(x.id for x in dict2.keys())
        if len(ids1.intersection(ids2)) != 0:
            variables = [x for x in dict1.keys() if x.id in ids1.intersection(ids2)]
            raise pybamm.ModelError(
                "Submodel incompatible: duplicate variables '{}'".format(variables)
            )
        dict1.update(dict2)

    def check_well_posedness(self, post_discretisation=False):
        """
        Check that the model is well-posed by executing the following tests:
        - Model is not over- or underdetermined, by comparing keys and equations in rhs
        and algebraic. Overdetermined if more equations than variables, underdetermined
        if more variables than equations.
        - There is an initial condition in self.initial_conditions for each
        variable/equation pair in self.rhs
        - There are appropriate boundary conditions in self.boundary_conditions for each
        variable/equation pair in self.rhs and self.algebraic

        Parameters
        ----------
        post_discretisation : boolean
            A flag indicating tests to be skipped after discretisation
        """
        self.check_for_time_derivatives()
        self.check_well_determined(post_discretisation)
        self.check_algebraic_equations(post_discretisation)
        self.check_ics_bcs()
        self.check_default_variables_dictionaries()
        self.check_no_repeated_keys()
        # Can't check variables after discretising, since Variable objects get replaced
        # by StateVector objects
        # Checking variables is slow, so only do it in debug mode
        if pybamm.settings.debug_mode is True and post_discretisation is False:
            self.check_variables()

    def check_for_time_derivatives(self):
        # Check that no variable time derivatives exist in the rhs equations
        for key, eq in self.rhs.items():
            for node in eq.pre_order():
                if isinstance(node, pybamm.VariableDot):
                    raise pybamm.ModelError(
                        "time derivative of variable found "
                        "({}) in rhs equation {}".format(node, key)
                    )
                if isinstance(node, pybamm.StateVectorDot):
                    raise pybamm.ModelError(
                        "time derivative of state vector found "
                        "({}) in rhs equation {}".format(node, key)
                    )

        # Check that no variable time derivatives exist in the algebraic equations
        for key, eq in self.algebraic.items():
            for node in eq.pre_order():
                if isinstance(node, pybamm.VariableDot):
                    raise pybamm.ModelError(
                        "time derivative of variable found ({}) in algebraic"
                        "equation {}".format(node, key)
                    )
                if isinstance(node, pybamm.StateVectorDot):
                    raise pybamm.ModelError(
                        "time derivative of state vector found ({}) in algebraic"
                        "equation {}".format(node, key)
                    )

    def check_well_determined(self, post_discretisation):
        """Check that the model is not under- or over-determined."""
        # Equations (differential and algebraic)
        # Get all the variables from differential and algebraic equations
        vars_in_rhs_keys = set()
        vars_in_algebraic_keys = set()
        vars_in_eqns = set()
        # Get all variables ids from rhs and algebraic keys and equations, and
        # from boundary conditions
        # For equations we look through the whole expression tree.
        # "Variables" can be Concatenations so we also have to look in the whole
        # expression tree
        unpacker = pybamm.SymbolUnpacker((pybamm.Variable, pybamm.VariableDot))

        for var, eqn in self.rhs.items():
            # Find all variables and variabledot objects
            vars_in_rhs_keys_dict = unpacker.unpack_symbol(var)
            vars_in_eqns_dict = unpacker.unpack_symbol(eqn)

            # Store ids only
            # Look only for Variable (not VariableDot) in rhs keys
            vars_in_rhs_keys.update(
                [
                    var_id
                    for var_id, var in vars_in_rhs_keys_dict.items()
                    if isinstance(var, pybamm.Variable)
                ]
            )
            vars_in_eqns.update(vars_in_eqns_dict.keys())
        for var, eqn in self.algebraic.items():
            # Find all variables and variabledot objects
            vars_in_algebraic_keys_dict = unpacker.unpack_symbol(var)
            vars_in_eqns_dict = unpacker.unpack_symbol(eqn)

            # Store ids only
            # Look only for Variable (not VariableDot) in algebraic keys
            vars_in_algebraic_keys.update(
                [
                    var_id
                    for var_id, var in vars_in_algebraic_keys_dict.items()
                    if isinstance(var, pybamm.Variable)
                ]
            )
            vars_in_eqns.update(vars_in_eqns_dict.keys())
        for var, side_eqn in self.boundary_conditions.items():
            for side, (eqn, typ) in side_eqn.items():
                vars_in_eqns_dict = unpacker.unpack_symbol(eqn)
                vars_in_eqns.update(vars_in_eqns_dict.keys())

        # If any keys are repeated between rhs and algebraic then the model is
        # overdetermined
        if not set(vars_in_rhs_keys).isdisjoint(vars_in_algebraic_keys):
            raise pybamm.ModelError("model is overdetermined (repeated keys)")
        # If any algebraic keys don't appear in the eqns (or bcs) then the model is
        # overdetermined (but rhs keys can be absent from the eqns, e.g. dcdt = -1 is
        # fine)
        # Skip this step after discretisation, as any variables in the equations will
        # have been discretised to slices but keys will still be variables
        extra_algebraic_keys = vars_in_algebraic_keys.difference(vars_in_eqns)
        if extra_algebraic_keys and not post_discretisation:
            raise pybamm.ModelError("model is overdetermined (extra algebraic keys)")
        # If any variables in the equations don't appear in the keys then the model is
        # underdetermined
        vars_in_keys = vars_in_rhs_keys.union(vars_in_algebraic_keys)
        extra_variables_in_equations = vars_in_eqns.difference(vars_in_keys)

        # get ids of external variables
        external_ids = {var.id for var in self.external_variables}
        for var in self.external_variables:
            if isinstance(var, pybamm.Concatenation):
                child_ids = {child.id for child in var.children}
                external_ids = external_ids.union(child_ids)

        extra_variables = extra_variables_in_equations.difference(external_ids)

        if extra_variables:
            raise pybamm.ModelError("model is underdetermined (too many variables)")

    def check_algebraic_equations(self, post_discretisation):
        """
        Check that the algebraic equations are well-posed.
        Before discretisation, each algebraic equation key must appear in the equation
        After discretisation, there must be at least one StateVector in each algebraic
        equation
        """
        vars_in_bcs = set()
        unpacker = pybamm.SymbolUnpacker(pybamm.Variable)
        for side_eqn in self.boundary_conditions.values():
            all_vars = unpacker.unpack_list_of_symbols(
                [eqn for eqn, _ in side_eqn.values()]
            )
            vars_in_bcs.update(all_vars.keys())
        if not post_discretisation:
            # After the model has been defined, each algebraic equation key should
            # appear in that algebraic equation, or in the boundary conditions
            # this has been relaxed for concatenations for now
            for var, eqn in self.algebraic.items():
                if not (
                    any(x.id == var.id for x in eqn.pre_order())
                    or var.id in vars_in_bcs
                    or isinstance(var, pybamm.Concatenation)
                ):
                    raise pybamm.ModelError(
                        "each variable in the algebraic eqn keys must appear in the eqn"
                    )
        else:
            # variables in keys don't get discretised so they will no longer match
            # with the state vectors in the algebraic equations. Instead, we check
            # that each algebraic equation contains some StateVector
            for eqn in self.algebraic.values():
                if not eqn.has_symbol_of_classes(pybamm.StateVector):
                    raise pybamm.ModelError(
                        "each algebraic equation must contain at least one StateVector"
                    )

    def check_ics_bcs(self):
        """Check that the initial and boundary conditions are well-posed."""
        # Initial conditions
        for var in self.rhs.keys():
            if var not in self.initial_conditions.keys():
                raise pybamm.ModelError(
                    """no initial condition given for variable '{}'""".format(var)
                )

        # Boundary conditions
        for var, eqn in {**self.rhs, **self.algebraic}.items():
            if eqn.has_symbol_of_classes(
                (pybamm.Gradient, pybamm.Divergence)
            ) and not eqn.has_symbol_of_classes(pybamm.Integral):
                # I have relaxed this check for now so that the lumped temperature
                # equation doesn't raise errors (this has and average in it)

                # Variable must be in the boundary conditions
                if not any(
                    var.id == x.id
                    for symbol in self.boundary_conditions.keys()
                    for x in symbol.pre_order()
                ):
                    raise pybamm.ModelError(
                        "no boundary condition given for "
                        "variable '{}' with equation '{}'.".format(var, eqn)
                    )

    def check_default_variables_dictionaries(self):
        """Check that the right variables are provided."""
        missing_vars = []
        for output, expression in self._variables.items():
            if expression is None:
                missing_vars.append(output)
        if len(missing_vars) > 0:
            warnings.warn(
                "the standard output variable(s) '{}' have not been supplied. "
                "These may be required for testing or comparison with other "
                "models.".format(missing_vars),
                pybamm.ModelWarning,
                stacklevel=2,
            )
            # Remove missing entries
            for output in missing_vars:
                del self._variables[output]

    def check_variables(self):
        # Create list of all Variable nodes that appear in the model's list of variables
        unpacker = pybamm.SymbolUnpacker(pybamm.Variable)
        all_vars = unpacker.unpack_list_of_symbols(self.variables.values())

        var_ids_in_keys = set()

        model_and_external_variables = (
            list(self.rhs.keys())
            + list(self.algebraic.keys())
            + self.external_variables
        )

        for var in model_and_external_variables:
            if isinstance(var, pybamm.Variable):
                var_ids_in_keys.add(var.id)
            # Key can be a concatenation
            elif isinstance(var, pybamm.Concatenation):
                var_ids_in_keys.update([child.id for child in var.children])

        for var_id, var in all_vars.items():
            if var_id not in var_ids_in_keys:
                raise pybamm.ModelError(
                    """
                    No key set for variable '{}'. Make sure it is included in either
                    model.rhs, model.algebraic, or model.external_variables in an
                    unmodified form (e.g. not Broadcasted)
                    """.format(
                        var
                    )
                )

    def check_no_repeated_keys(self):
        """Check that no equation keys are repeated."""
        rhs_alg = {**self.rhs, **self.algebraic}
        rhs_alg_keys = []

        for var in rhs_alg.keys():
            # Check the variable has not already been defined
            if var.id in rhs_alg_keys:
                raise pybamm.ModelError(
                    "Multiple equations specified for variable {!r}".format(var)
                )
            # Update list of variables
            else:
                rhs_alg_keys.append(var.id)

    def info(self, symbol_name):
        """
        Provides helpful summary information for a symbol.

        Parameters
        ----------
        parameter_name : str
        """

        div = "-----------------------------------------"
        symbol = find_symbol_in_model(self, symbol_name)

        if not symbol:
            return None

        print(div)
        print(symbol_name, "\n")
        print(type(symbol))

        if isinstance(symbol, pybamm.FunctionParameter):
            print("")
            print("Inputs:")
            symbol.print_input_names()

        print(div)

    def export_casadi_objects(self, variable_names, input_parameter_order=None):
        """
        Export the constituent parts of the model (rhs, algebraic, initial conditions,
        etc) as casadi objects.

        Parameters
        ----------
        variable_names : list
            Variables to be exported alongside the model structure
        input_parameter_order : list, optional
            Order in which the input parameters should be stacked. If None, the order
            returned by :meth:`BaseModel.input_parameters` is used

        Returns
        -------
        casadi_dict : dict
            Dictionary of {str: casadi object} pairs representing the model in casadi
            format
        """
        # Discretise model if it isn't already discretised
        # This only works with purely 0D models, as otherwise the mesh and spatial
        # method should be specified by the user
        if self.is_discretised is False:
            try:
                disc = pybamm.Discretisation()
                disc.process_model(self)
            except pybamm.DiscretisationError as e:
                raise pybamm.DiscretisationError(
                    "Cannot automatically discretise model, model should be "
                    "discretised before exporting casadi functions ({})".format(e)
                )

        # Create casadi functions for the model
        t_casadi = casadi.MX.sym("t")
        y_diff = casadi.MX.sym("y_diff", self.concatenated_rhs.size)
        y_alg = casadi.MX.sym("y_alg", self.concatenated_algebraic.size)
        y_casadi = casadi.vertcat(y_diff, y_alg)

        # Read inputs
        inputs_wrong_order = {}
        for input_param in self.input_parameters:
            name = input_param.name
            inputs_wrong_order[name] = casadi.MX.sym(name, input_param._expected_size)
        # Read external variables
        external_casadi = {}
        for external_varaiable in self.external_variables:
            name = external_varaiable.name
            ev_size = external_varaiable._evaluate_for_shape().shape[0]
            external_casadi[name] = casadi.MX.sym(name, ev_size)
        # Sort according to input_parameter_order
        if input_parameter_order is None:
            inputs = inputs_wrong_order
        else:
            inputs = {name: inputs_wrong_order[name] for name in input_parameter_order}
        # Set up external variables and inputs
        # Put external variables first like the integrator expects
        ext_and_in = {**external_casadi, **inputs}
        inputs_stacked = casadi.vertcat(*[p for p in ext_and_in.values()])

        # Convert initial conditions to casadi form
        y0 = self.concatenated_initial_conditions.to_casadi(
            t_casadi, y_casadi, inputs=inputs
        )
        x0 = y0[: self.concatenated_rhs.size]
        z0 = y0[self.concatenated_rhs.size :]

        # Convert rhs and algebraic to casadi form and calculate jacobians
        rhs = self.concatenated_rhs.to_casadi(t_casadi, y_casadi, inputs=ext_and_in)
        jac_rhs = casadi.jacobian(rhs, y_casadi)
        algebraic = self.concatenated_algebraic.to_casadi(
            t_casadi, y_casadi, inputs=inputs
        )
        jac_algebraic = casadi.jacobian(algebraic, y_casadi)

        # For specified variables, convert to casadi
        variables = OrderedDict()
        for name in variable_names:
            var = self.variables[name]
            variables[name] = var.to_casadi(t_casadi, y_casadi, inputs=ext_and_in)

        casadi_dict = {
            "t": t_casadi,
            "x": y_diff,
            "z": y_alg,
            "inputs": inputs_stacked,
            "rhs": rhs,
            "algebraic": algebraic,
            "jac_rhs": jac_rhs,
            "jac_algebraic": jac_algebraic,
            "variables": variables,
            "x0": x0,
            "z0": z0,
        }

        return casadi_dict

    def generate(
        self, filename, variable_names, input_parameter_order=None, cg_options=None
    ):
        """
        Generate the model in C, using CasADi.

        Parameters
        ----------
        filename : str
            Name of the file to which to save the code
        variable_names : list
            Variables to be exported alongside the model structure
        input_parameter_order : list, optional
            Order in which the input parameters should be stacked. If None, the order
            returned by :meth:`BaseModel.input_parameters` is used
        cg_options : dict
            Options to pass to the code generator.
            See https://web.casadi.org/docs/#generating-c-code
        """
        model = self.export_casadi_objects(variable_names, input_parameter_order)

        # Read the exported objects
        t, x, z, p = model["t"], model["x"], model["z"], model["inputs"]
        x0, z0 = model["x0"], model["z0"]
        rhs, alg = model["rhs"], model["algebraic"]
        variables = model["variables"]
        jac_rhs, jac_alg = model["jac_rhs"], model["jac_algebraic"]

        # Create functions
        rhs_fn = casadi.Function("rhs_", [t, x, z, p], [rhs])
        alg_fn = casadi.Function("alg_", [t, x, z, p], [alg])
        jac_rhs_fn = casadi.Function("jac_rhs", [t, x, z, p], [jac_rhs])
        jac_alg_fn = casadi.Function("jac_alg", [t, x, z, p], [jac_alg])
        # Call these functions to initialize initial conditions
        # (initial conditions are not yet consistent at this stage)
        x0_fn = casadi.Function("x0", [p], [x0])
        z0_fn = casadi.Function("z0", [p], [z0])
        # Variables
        variables_stacked = casadi.vertcat(*variables.values())
        variables_fn = casadi.Function("variables", [t, x, z, p], [variables_stacked])

        # Write C files
        cg_options = cg_options or {}
        C = casadi.CodeGenerator(filename, cg_options)
        C.add(rhs_fn)
        C.add(alg_fn)
        C.add(jac_rhs_fn)
        C.add(jac_alg_fn)
        C.add(x0_fn)
        C.add(z0_fn)
        C.add(variables_fn)
        C.generate()

    @property
    def default_parameter_values(self):
        return pybamm.ParameterValues({})

    @property
    def default_var_pts(self):
        return {}

    @property
    def default_geometry(self):
        return {}

    @property
    def default_submesh_types(self):
        return {}

    @property
    def default_spatial_methods(self):
        return {}

    @property
    def default_solver(self):
<<<<<<< HEAD
        "Return default solver based on whether model is ODE/DAE or algebraic"
        if len(self.rhs) == 0:
            return pybamm.CasadiAlgebraicSolver()
        else:
            return pybamm.CasadiSolver(mode="safe")
=======
        """Return default solver based on whether model is ODE model or DAE model."""
        return pybamm.CasadiSolver(mode="safe")
>>>>>>> 2f51eaac


# helper functions for finding symbols
def find_symbol_in_tree(tree, name):
    if name == tree.name:
        return tree
    elif len(tree.children) > 0:
        for child in tree.children:
            child_return = find_symbol_in_tree(child, name)
            if child_return:
                return child_return


def find_symbol_in_dict(dic, name):
    for tree in dic.values():
        tree_return = find_symbol_in_tree(tree, name)
        if tree_return:
            return tree_return


def find_symbol_in_model(model, name):
    dics = [model.rhs, model.algebraic, model.variables]
    for dic in dics:
        dic_return = find_symbol_in_dict(dic, name)
        if dic_return:
            return dic_return


class EquationDict(dict):
    def __init__(self, name, equations):
        self.name = name
        equations = self.check_and_convert_equations(equations)
        super().__init__(equations)

    def __setitem__(self, key, value):
        """Call the update functionality when doing a setitem."""
        self.update({key: value})

    def update(self, equations):
        equations = self.check_and_convert_equations(equations)
        super().update(equations)

    def check_and_convert_equations(self, equations):
        """
        Convert any scalar equations in dict to 'pybamm.Scalar'
        and check that domains are consistent
        """
        # Convert any numbers to a pybamm.Scalar
        for var, eqn in equations.items():
            if isinstance(eqn, numbers.Number):
                equations[var] = pybamm.Scalar(eqn)

        if not all(
            [
                variable.domain == equation.domain
                or variable.domain == []
                or equation.domain == []
                for variable, equation in equations.items()
            ]
        ):
            raise pybamm.DomainError(
                "variable and equation in '{}' must have the same domain".format(
                    self.name
                )
            )

        # For initial conditions, check that the equation doesn't contain any
        # Variable objects
        # skip this if the dictionary has no "name" attribute (which will be the case
        # after pickling)
        if hasattr(self, "name") and self.name == "initial_conditions":
            for var, eqn in equations.items():
                if eqn.has_symbol_of_classes(pybamm.Variable):
                    unpacker = pybamm.SymbolUnpacker(pybamm.Variable)
                    variable_in_equation = list(unpacker.unpack_symbol(eqn).values())[0]
                    raise TypeError(
                        "Initial conditions cannot contain 'Variable' objects, "
                        "but '{!r}' found in initial conditions for '{}'".format(
                            variable_in_equation, var
                        )
                    )

        return equations


class BoundaryConditionsDict(dict):
    def __init__(self, bcs):
        bcs = self.check_and_convert_bcs(bcs)
        super().__init__(bcs)

    def __setitem__(self, key, value):
        """Call the update functionality when doing a setitem."""
        self.update({key: value})

    def update(self, bcs):
        bcs = self.check_and_convert_bcs(bcs)
        super().update(bcs)

    def check_and_convert_bcs(self, boundary_conditions):
        """Convert any scalar bcs in dict to 'pybamm.Scalar', and check types."""
        # Convert any numbers to a pybamm.Scalar
        for var, bcs in boundary_conditions.items():
            for side, bc in bcs.items():
                if isinstance(bc[0], numbers.Number):
                    # typ is the type of the bc, e.g. "Dirichlet" or "Neumann"
                    eqn, typ = boundary_conditions[var][side]
                    boundary_conditions[var][side] = (pybamm.Scalar(eqn), typ)
                # Check types
                if bc[1] not in ["Dirichlet", "Neumann"]:
                    raise pybamm.ModelError(
                        """
                        boundary condition types must be Dirichlet or Neumann, not '{}'
                        """.format(
                            bc[1]
                        )
                    )

        return boundary_conditions<|MERGE_RESOLUTION|>--- conflicted
+++ resolved
@@ -916,16 +916,11 @@
 
     @property
     def default_solver(self):
-<<<<<<< HEAD
-        "Return default solver based on whether model is ODE/DAE or algebraic"
+        """Return default solver based on whether model is ODE/DAE or algebraic"""
         if len(self.rhs) == 0:
             return pybamm.CasadiAlgebraicSolver()
         else:
             return pybamm.CasadiSolver(mode="safe")
-=======
-        """Return default solver based on whether model is ODE model or DAE model."""
-        return pybamm.CasadiSolver(mode="safe")
->>>>>>> 2f51eaac
 
 
 # helper functions for finding symbols
