#
# Base model class
#
import pybamm

import numbers
import warnings


class BaseModel(object):
    """Base model class for other models to extend.

    Attributes
    ----------

    name: str
        A string giving the name of the model
    options: dict
        A dictionary of options to be passed to the model
    rhs: dict
        A dictionary that maps expressions (variables) to expressions that represent
        the rhs
    algebraic: dict
        A dictionary that maps expressions (variables) to expressions that represent
        the algebraic equations. The algebraic expressions are assumed to equate
        to zero. Note that all the variables in the model must exist in the keys of
        `rhs` or `algebraic`.
    initial_conditions: dict
        A dictionary that maps expressions (variables) to expressions that represent
        the initial conditions for the state variables y. The initial conditions for
        algebraic variables are provided as initial guesses to a root finding algorithm
        that calculates consistent initial conditions.
    boundary_conditions: dict
        A dictionary that maps expressions (variables) to expressions that represent
        the boundary conditions
    variables: dict
        A dictionary that maps strings to expressions that represent
        the useful variables
    events: list
        A list of events that should cause the solver to terminate (e.g. concentration
        goes negative)
    concatenated_rhs : :class:`pybamm.Concatenation`
        After discretisation, contains the expressions representing the rhs equations
        concatenated into a single expression
    concatenated_algebraic : :class:`pybamm.Concatenation`
        After discretisation, contains the expressions representing the algebraic
        equations concatenated into a single expression
    concatenated_initial_conditions : :class:`numpy.array`
        After discretisation, contains the vector of initial conditions
    mass_matrix : :class:`pybamm.Matrix`
        After discretisation, contains the mass matrix for the model. This is computed
        automatically
    jacobian : :class:`pybamm.Concatenation`
        Contains the Jacobian for the model. If model.use_jacobian is True, the
        Jacobian is computed automatically during solver set up
    jacobian_rhs : :class:`pybamm.Concatenation`
        Contains the Jacobian for the part of the model which contains time derivatives.
        If model.use_jacobian is True, the Jacobian is computed automatically during
        solver set up
    jacobian_algebraic : :class:`pybamm.Concatenation`
        Contains the Jacobian for the algebraic part of the model. This may be used
        by the solver when calculating consistent initial conditions. If
        model.use_jacobian is True, the Jacobian is computed automatically during
        solver set up
    use_jacobian : bool
        Whether to use the Jacobian when solving the model (default is True)
    use_simplify : bool
        Whether to simplify the expression tress representing the rhs and
        algebraic equations, Jacobain (if using) and events, before solving the
        model (default is True)
<<<<<<< HEAD
    use_to_python : bool
        Whether to convert the expression trees representing the rhs and
        algebraic equations, Jacobain (if using) and events into pure python code
        that will calculate the result of calling `evaluate(t, y)` on the given
        expression tree (default is True)
=======
    convert_to_format : str
        Whether to convert the expression trees representing the rhs and
        algebraic equations, Jacobain (if using) and events into a different format:

        - None: keep PyBaMM expression tree structure.
        - "python": convert into pure python code that will calculate the result of \
        calling `evaluate(t, y)` on the given expression treeself.
        - "casadi": convert into CasADi expression tree, which then uses CasADi's \
        algorithm to calculate the Jacobian.

        Default is "python".

>>>>>>> 0a7d5f78
    """

    def __init__(self, name="Unnamed model"):
        self.name = name
        self.options = {}

        # Initialise empty model
        self._rhs = {}
        self._algebraic = {}
        self._initial_conditions = {}
        self._boundary_conditions = {}
        self._variables = {}
        self._events = {}
        self._concatenated_rhs = None
        self._concatenated_algebraic = None
        self._concatenated_initial_conditions = None
        self._mass_matrix = None
        self._jacobian = None
        self._jacobian_algebraic = None

        # Default behaviour is to use the jacobian and simplify
        self.use_jacobian = True
        self.use_simplify = True
        self.convert_to_format = "python"

    def _set_dictionary(self, dict, name):
        """
        Convert any scalar equations in dict to 'pybamm.Scalar'
        and check that domains are consistent
        """
        # Convert any numbers to a pybamm.Scalar
        for var, eqn in dict.items():
            if isinstance(eqn, numbers.Number):
                dict[var] = pybamm.Scalar(eqn)

        if not all(
            [
                variable.domain == equation.domain
                or variable.domain == []
                or equation.domain == []
                for variable, equation in dict.items()
            ]
        ):
            raise pybamm.DomainError(
                "variable and equation in '{}' must have the same domain".format(name)
            )

        return dict

    @property
    def name(self):
        return self._name

    @name.setter
    def name(self, value):
        self._name = value

    @property
    def rhs(self):
        return self._rhs

    @rhs.setter
    def rhs(self, rhs):
        self._rhs = self._set_dictionary(rhs, "rhs")

    @property
    def algebraic(self):
        return self._algebraic

    @algebraic.setter
    def algebraic(self, algebraic):
        self._algebraic = self._set_dictionary(algebraic, "algebraic")

    @property
    def initial_conditions(self):
        return self._initial_conditions

    @initial_conditions.setter
    def initial_conditions(self, initial_conditions):
        self._initial_conditions = self._set_dictionary(
            initial_conditions, "initial_conditions"
        )

    @property
    def boundary_conditions(self):
        return self._boundary_conditions

    @boundary_conditions.setter
    def boundary_conditions(self, boundary_conditions):
        # Convert any numbers to a pybamm.Scalar
        for var, bcs in boundary_conditions.items():
            for side, bc in bcs.items():
                if isinstance(bc[0], numbers.Number):
                    # typ is the type of the bc, e.g. "Dirichlet" or "Neumann"
                    eqn, typ = boundary_conditions[var][side]
                    boundary_conditions[var][side] = (pybamm.Scalar(eqn), typ)
                # Check types
                if bc[1] not in ["Dirichlet", "Neumann"]:
                    raise pybamm.ModelError(
                        """
                        boundary condition types must be Dirichlet or Neumann, not '{}'
                        """.format(
                            bc[1]
                        )
                    )
        self._boundary_conditions = boundary_conditions

    @property
    def variables(self):
        return self._variables

    @variables.setter
    def variables(self, variables):
        self._variables = variables

    @property
    def events(self):
        return self._events

    @events.setter
    def events(self, events):
        self._events = events

    @property
    def concatenated_rhs(self):
        return self._concatenated_rhs

    @concatenated_rhs.setter
    def concatenated_rhs(self, concatenated_rhs):
        self._concatenated_rhs = concatenated_rhs

    @property
    def concatenated_algebraic(self):
        return self._concatenated_algebraic

    @concatenated_algebraic.setter
    def concatenated_algebraic(self, concatenated_algebraic):
        self._concatenated_algebraic = concatenated_algebraic

    @property
    def concatenated_initial_conditions(self):
        return self._concatenated_initial_conditions

    @concatenated_initial_conditions.setter
    def concatenated_initial_conditions(self, concatenated_initial_conditions):
        self._concatenated_initial_conditions = concatenated_initial_conditions

    @property
    def mass_matrix(self):
        return self._mass_matrix

    @mass_matrix.setter
    def mass_matrix(self, mass_matrix):
        self._mass_matrix = mass_matrix

    @property
    def jacobian(self):
        return self._jacobian

    @jacobian.setter
    def jacobian(self, jacobian):
        self._jacobian = jacobian

    @property
    def jacobian_rhs(self):
        return self._jacobian_rhs

    @jacobian_rhs.setter
    def jacobian_rhs(self, jacobian_rhs):
        self._jacobian_rhs = jacobian_rhs

    @property
    def jacobian_algebraic(self):
        return self._jacobian_algebraic

    @jacobian_algebraic.setter
    def jacobian_algebraic(self, jacobian_algebraic):
        self._jacobian_algebraic = jacobian_algebraic

    @property
    def set_of_parameters(self):
        return self._set_of_parameters

    @property
    def options(self):
        return self._options

    @options.setter
    def options(self, options):
        self._options = options

    def __getitem__(self, key):
        return self.rhs[key]

    def update(self, *submodels):
        """
        Update model to add new physics from submodels

        Parameters
        ----------
        submodel : iterable of :class:`pybamm.BaseModel`
            The submodels from which to create new model
        """
        for submodel in submodels:

            # check and then update dicts
            self.check_and_combine_dict(self._rhs, submodel.rhs)
            self.check_and_combine_dict(self._algebraic, submodel.algebraic)
            self.check_and_combine_dict(
                self._initial_conditions, submodel.initial_conditions
            )
            self.check_and_combine_dict(
                self._boundary_conditions, submodel.boundary_conditions
            )
            self.variables.update(submodel.variables)  # keys are strings so no check
            self._events.update(submodel.events)

    def check_and_combine_dict(self, dict1, dict2):
        # check that the key ids are distinct
        ids1 = set(x.id for x in dict1.keys())
        ids2 = set(x.id for x in dict2.keys())
        if len(ids1.intersection(ids2)) != 0:
            raise pybamm.ModelError("Submodel incompatible: duplicate variables")
        dict1.update(dict2)

    def check_well_posedness(self, post_discretisation=False):
        """
        Check that the model is well-posed by executing the following tests:
        - Model is not over- or underdetermined, by comparing keys and equations in rhs
        and algebraic. Overdetermined if more equations than variables, underdetermined
        if more variables than equations.
        - There is an initial condition in self.initial_conditions for each
        variable/equation pair in self.rhs
        - There are appropriate boundary conditions in self.boundary_conditions for each
        variable/equation pair in self.rhs and self.algebraic

        Parameters
        ----------
        post_discretisation : boolean
            A flag indicating tests to be skipped after discretisation
        """
        self.check_well_determined(post_discretisation)
        self.check_algebraic_equations(post_discretisation)
        self.check_ics_bcs()
        self.check_default_variables_dictionaries()
        # Can't check variables after discretising, since Variable objects get replaced
        # by StateVector objects
        # Checking variables is slow, so only do it in debug mode
        if pybamm.settings.debug_mode is True and post_discretisation is False:
            self.check_variables()

    def check_well_determined(self, post_discretisation):
        """ Check that the model is not under- or over-determined. """
        # Equations (differential and algebraic)
        # Get all the variables from differential and algebraic equations
        vars_in_rhs_keys = set()
        vars_in_algebraic_keys = set()
        vars_in_eqns = set()
        # Get all variables ids from rhs and algebraic keys and equations
        # For equations we look through the whole expression tree.
        # "Variables" can be Concatenations so we also have to look in the whole
        # expression tree
        for var, eqn in self.rhs.items():
            vars_in_rhs_keys.update(
                [x.id for x in var.pre_order() if isinstance(x, pybamm.Variable)]
            )
            vars_in_eqns.update(
                [x.id for x in eqn.pre_order() if isinstance(x, pybamm.Variable)]
            )
        for var, eqn in self.algebraic.items():
            vars_in_algebraic_keys.update(
                [x.id for x in var.pre_order() if isinstance(x, pybamm.Variable)]
            )
            vars_in_eqns.update(
                [x.id for x in eqn.pre_order() if isinstance(x, pybamm.Variable)]
            )
        # If any keys are repeated between rhs and algebraic then the model is
        # overdetermined
        if not set(vars_in_rhs_keys).isdisjoint(vars_in_algebraic_keys):
            raise pybamm.ModelError("model is overdetermined (repeated keys)")
        # If any algebraic keys don't appear in the eqns then the model is
        # overdetermined (but rhs keys can be absent from the eqns, e.g. dcdt = -1 is
        # fine)
        # Skip this step after discretisation, as any variables in the equations will
        # have been discretised to slices but keys will still be variables
        extra_algebraic_keys = vars_in_algebraic_keys.difference(vars_in_eqns)
        if extra_algebraic_keys and not post_discretisation:
            raise pybamm.ModelError("model is overdetermined (extra algebraic keys)")
        # If any variables in the equations don't appear in the keys then the model is
        # underdetermined
        vars_in_keys = vars_in_rhs_keys.union(vars_in_algebraic_keys)
        extra_variables = vars_in_eqns.difference(vars_in_keys)
        if extra_variables:
            raise pybamm.ModelError("model is underdetermined (too many variables)")

    def check_algebraic_equations(self, post_discretisation):
        """
        Check that the algebraic equations are well-posed.
        Before discretisation, each algebraic equation key must appear in the equation
        After discretisation, there must be at least one StateVector in each algebraic
        equation
        """
        if not post_discretisation:
            # After the model has been defined, each algebraic equation key should
            # appear in that algebraic equation
            # this has been relaxed for concatenations for now
            for var, eqn in self.algebraic.items():
                if not any(x.id == var.id for x in eqn.pre_order()) and not isinstance(
                    var, pybamm.Concatenation
                ):
                    raise pybamm.ModelError(
                        "each variable in the algebraic eqn keys must appear in the eqn"
                    )
        else:
            # variables in keys don't get discretised so they will no longer match
            # with the state vectors in the algebraic equations. Instead, we check
            # that each algebraic equation contains some StateVector
            for eqn in self.algebraic.values():
                if not any(isinstance(x, pybamm.StateVector) for x in eqn.pre_order()):
                    raise pybamm.ModelError(
                        "each algebraic equation must contain at least one StateVector"
                    )

    def check_ics_bcs(self):
        """ Check that the initial and boundary conditions are well-posed. """
        # Initial conditions
        for var in self.rhs.keys():
            if var not in self.initial_conditions.keys():
                raise pybamm.ModelError(
                    """no initial condition given for variable '{}'""".format(var)
                )

        # Boundary conditions
        for var, eqn in {**self.rhs, **self.algebraic}.items():
            if eqn.has_symbol_of_classes(
                (pybamm.Gradient, pybamm.Divergence)
            ) and not eqn.has_symbol_of_classes(pybamm.Integral):
                # I have relaxed this check for now so that the lumped temperature
                # equation doesn't raise errors (this has and average in it)

                # Variable must be in the boundary conditions
                if not any(
                    var.id == x.id
                    for symbol in self.boundary_conditions.keys()
                    for x in symbol.pre_order()
                ):
                    raise pybamm.ModelError(
                        """
                        no boundary condition given for
                        variable '{}' with equation '{}'.
                        """.format(
                            var, eqn
                        )
                    )

    def check_default_variables_dictionaries(self):
        """ Chec that the right variables are provided. """
        missing_vars = []
        for output, expression in self._variables.items():
            if expression is None:
                missing_vars.append(output)
        if len(missing_vars) > 0:
            warnings.warn(
                "the standard output variable(s) '{}' have not been supplied. "
                "These may be required for testing or comparison with other "
                "models.".format(missing_vars),
                pybamm.ModelWarning,
                stacklevel=2,
            )
            # Remove missing entries
            for output in missing_vars:
                del self._variables[output]

    def check_variables(self):
        # Create list of all Variable nodes that appear in the model's list of variables
        all_vars = {}
        for eqn in self.variables.values():
            # Add all variables in the equation to the list of variables
            all_vars.update(
                {x.id: x for x in eqn.pre_order() if isinstance(x, pybamm.Variable)}
            )
        var_ids_in_keys = set()
        for var in {**self.rhs, **self.algebraic}.keys():
            if isinstance(var, pybamm.Variable):
                var_ids_in_keys.add(var.id)
            # Key can be a concatenation
            elif isinstance(var, pybamm.Concatenation):
                var_ids_in_keys.update([child.id for child in var.children])
        for var_id, var in all_vars.items():
            if var_id not in var_ids_in_keys:
                raise pybamm.ModelError(
                    """
                    No key set for variable '{}'. Make sure it is included in either
                    model.rhs or model.algebraic in an unmodified form (e.g. not
                    Broadcasted)
                    """.format(
                        var
                    )
                )<|MERGE_RESOLUTION|>--- conflicted
+++ resolved
@@ -68,13 +68,6 @@
         Whether to simplify the expression tress representing the rhs and
         algebraic equations, Jacobain (if using) and events, before solving the
         model (default is True)
-<<<<<<< HEAD
-    use_to_python : bool
-        Whether to convert the expression trees representing the rhs and
-        algebraic equations, Jacobain (if using) and events into pure python code
-        that will calculate the result of calling `evaluate(t, y)` on the given
-        expression tree (default is True)
-=======
     convert_to_format : str
         Whether to convert the expression trees representing the rhs and
         algebraic equations, Jacobain (if using) and events into a different format:
@@ -87,7 +80,6 @@
 
         Default is "python".
 
->>>>>>> 0a7d5f78
     """
 
     def __init__(self, name="Unnamed model"):
