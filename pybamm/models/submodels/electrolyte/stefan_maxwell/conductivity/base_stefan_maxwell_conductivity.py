--- conflicted
+++ resolved
@@ -18,9 +18,8 @@
     **Extends:** :class:`pybamm.electrolyte.BaseElectrolyteConductivity`
     """
 
-<<<<<<< HEAD
-    def __init__(self, param, domain=None):
-        super().__init__(param, domain)
+    def __init__(self, param, domain=None, reactions=None):
+        super().__init__(param, domain, reactions)
 
     def set_boundary_conditions(self, variables):
         phi_e = variables["Electrolyte potential"]
@@ -29,8 +28,4 @@
                 "left": (pybamm.Scalar(0), "Neumann"),
                 "right": (pybamm.Scalar(0), "Neumann"),
             }
-        }
-=======
-    def __init__(self, param, domain=None, reactions=None):
-        super().__init__(param, domain, reactions)
->>>>>>> 44a1a18a
+        }