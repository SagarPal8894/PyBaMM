--- conflicted
+++ resolved
@@ -156,25 +156,16 @@
             "Negative electrode exchange-current density": j0_n,
             "Positive electrode exchange-current density": j0_p,
             "Exchange-current density": j0,
-<<<<<<< HEAD
-            "Negative electrode interfacial current density [A m-2]": i_typ * j_n,
-            "Positive electrode interfacial current density [A m-2]": i_typ * j_p,
-            "Average negative electrode interfacial current density [A m-2]": i_typ
-            * j_n_av,
-            "Average positive electrode interfacial current density [A m-2]": i_typ
-            * j_p_av,
-            "Interfacial current density [A m-2]": i_typ * j,
-            "Negative electrode exchange-current density [A m-2]": i_typ * j0_n,
-            "Positive electrode exchange-current density [A m-2]": i_typ * j0_p,
-            "Exchange-current density [A m-2]": i_typ * j0,
-=======
             "Negative electrode interfacial current density [A.m-2]": i_typ * j_n,
             "Positive electrode interfacial current density [A.m-2]": i_typ * j_p,
+            "Average negative electrode interfacial current density [A.m-2]": i_typ
+            * j_n_av,
+            "Average positive electrode interfacial current density [A.m-2]": i_typ
+            * j_p_av,
             "Interfacial current density [A.m-2]": i_typ * j,
             "Negative electrode exchange-current density [A.m-2]": i_typ * j0_n,
             "Positive electrode exchange-current density [A.m-2]": i_typ * j0_p,
             "Exchange-current density [A.m-2]": i_typ * j0,
->>>>>>> d3119305
         }
 
 
