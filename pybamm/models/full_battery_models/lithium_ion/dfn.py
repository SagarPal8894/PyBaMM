--- conflicted
+++ resolved
@@ -120,8 +120,7 @@
 
     def set_particle_submodel(self):
 
-<<<<<<< HEAD
-        if self.options["particle-size distribution"]:
+        if self.options["particle-size distribution"] == "true":
             if self.options["particle"] == "Fickian diffusion":
                 self.submodels["negative particle"] = pybamm.particle.FickianManyPSDs(
                     self.param, "Negative"
@@ -129,7 +128,7 @@
                 self.submodels["positive particle"] = pybamm.particle.FickianManyPSDs(
                     self.param, "Positive"
                 )
-            elif self.options["particle"] == "fast diffusion":
+            elif self.options["particle"] == "uniform profile":
                 self.submodels["negative particle"] = pybamm.particle.FastManyPSDs(
                     self.param, "Negative"
                 )
@@ -138,43 +137,27 @@
                 )
         else:
             if self.options["particle"] == "Fickian diffusion":
+                self.submodels["negative particle"] = pybamm.particle.FickianManyParticles(
+                    self.param, "Negative"
+                )
+                self.submodels["positive particle"] = pybamm.particle.FickianManyParticles(
+                    self.param, "Positive"
+                )
+            elif self.options["particle"] in [
+                "uniform profile",
+                "quadratic profile",
+                "quartic profile",
+            ]:
                 self.submodels[
                     "negative particle"
-                ] = pybamm.particle.FickianManyParticles(self.param, "Negative")
+                ] = pybamm.particle.PolynomialManyParticles(
+                    self.param, "Negative", self.options["particle"]
+                )
                 self.submodels[
                     "positive particle"
-                ] = pybamm.particle.FickianManyParticles(self.param, "Positive")
-            elif self.options["particle"] == "fast diffusion":
-                self.submodels[
-                    "negative particle"
-                ] = pybamm.particle.FastManyParticles(self.param, "Negative")
-                self.submodels[
-                    "positive particle"
-                ] = pybamm.particle.FastManyParticles(self.param, "Positive")
-=======
-        if self.options["particle"] == "Fickian diffusion":
-            self.submodels["negative particle"] = pybamm.particle.FickianManyParticles(
-                self.param, "Negative"
-            )
-            self.submodels["positive particle"] = pybamm.particle.FickianManyParticles(
-                self.param, "Positive"
-            )
-        elif self.options["particle"] in [
-            "uniform profile",
-            "quadratic profile",
-            "quartic profile",
-        ]:
-            self.submodels[
-                "negative particle"
-            ] = pybamm.particle.PolynomialManyParticles(
-                self.param, "Negative", self.options["particle"]
-            )
-            self.submodels[
-                "positive particle"
-            ] = pybamm.particle.PolynomialManyParticles(
-                self.param, "Positive", self.options["particle"]
-            )
->>>>>>> f7bb791e
+                ] = pybamm.particle.PolynomialManyParticles(
+                    self.param, "Positive", self.options["particle"]
+                )
 
     def set_solid_submodel(self):
 
