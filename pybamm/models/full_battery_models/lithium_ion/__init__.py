#
# Root of the lithium-ion models module.
#
from .base_lithium_ion_model import BaseModel
from .spm import SPM
from .spme import SPMe
from .dfn import DFN
from .basic_dfn import BasicDFN
from .basic_spm import BasicSPM
<<<<<<< HEAD

from .spme_fbp import SPMeFBP
=======
from .basic_dfn_half_cell import BasicDFNHalfCell
>>>>>>> 6726d608
<|MERGE_RESOLUTION|>--- conflicted
+++ resolved
@@ -4,12 +4,8 @@
 from .base_lithium_ion_model import BaseModel
 from .spm import SPM
 from .spme import SPMe
+from .spme_fbp import SPMeFBP
 from .dfn import DFN
 from .basic_dfn import BasicDFN
 from .basic_spm import BasicSPM
-<<<<<<< HEAD
-
-from .spme_fbp import SPMeFBP
-=======
-from .basic_dfn_half_cell import BasicDFNHalfCell
->>>>>>> 6726d608
+from .basic_dfn_half_cell import BasicDFNHalfCell