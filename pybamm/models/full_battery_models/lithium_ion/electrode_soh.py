--- conflicted
+++ resolved
@@ -221,11 +221,11 @@
             # just in case solving one by one works better
             try:
                 sol = self._solve_split(inputs, ics)
-            except pybamm.SolverError as original_error:
+            except pybamm.SolverError as split_error:
                 # check if the error is due to the simulation not being feasible
                 self._check_esoh_feasible(inputs)
                 # if that didn't raise an error, raise the original error instead
-                raise original_error  # pragma: no cover (don't know how to get here)
+                raise split_error
 
         return sol
 
@@ -233,36 +233,33 @@
         # Try with full sim
         sim = self._get_electrode_soh_sims_full()
         if sim.solution is not None:
-<<<<<<< HEAD
-            return {
-                var: sim.solution[var].data for var in ["x_100", "x_0", "y_100", "y_0"]
-            }
-        else:
-            x0_init, x100_init, y100_init, y0_init = self._get_lims(inputs)
-            return {
-                "x_100": np.array(min(x100_init, 0.99)),
-                "x_0": np.array(max(x0_init, 0.01)),
-                "y_100": np.array(max(y100_init, 0.01)),
-                "y_0": np.array(min(y0_init, 0.99)),
-            }
-=======
             x100_sol = sim.solution["x_100"].data
             x0_sol = sim.solution["x_0"].data
-            return {"x_100": x100_sol, "x_0": x0_sol}
+            y100_sol = sim.solution["y_100"].data
+            y0_sol = sim.solution["y_0"].data
+            return {"x_100": x100_sol, "x_0": x0_sol, "y_100": y100_sol, "y_0": y0_sol}
 
         # Try with split sims
-        x100_sim, x0_sim = self._get_electrode_soh_sims_split()
-        if x100_sim.solution is not None and x0_sim.solution is not None:
-            x100_sol = x100_sim.solution["x_100"].data
-            x0_sol = x0_sim.solution["x_0"].data
-            return {"x_100": x100_sol, "x_0": x0_sol}
+        if self.known_value == "cyclable lithium capacity":
+            x100_sim, x0_sim = self._get_electrode_soh_sims_split()
+            if x100_sim.solution is not None and x0_sim.solution is not None:
+                x100_sol = x100_sim.solution["x_100"].data
+                x0_sol = x0_sim.solution["x_0"].data
+                y100_sol = x100_sim.solution["y_100"].data
+                y0_sol = x0_sim.solution["y_0"].data
+                return {
+                    "x_100": x100_sol,
+                    "x_0": x0_sol,
+                    "y_100": y100_sol,
+                    "y_0": y0_sol,
+                }
 
         # Fall back to initial conditions calculated from limits
-        x0_min, x100_max, _, _ = self._get_lims(inputs)
-        x100_init = min(x100_max, 0.8)
-        x0_init = max(x0_min, 0.2)
-        return {"x_100": np.array(x100_init), "x_0": np.array(x0_init)}
->>>>>>> 48bb5c57
+        x0_min, x100_max, y100_min, _ = self._get_lims(inputs)
+        x100_init = np.array(min(x100_max, 0.8))
+        x0_init = np.array(max(x0_min, 0.2))
+        y100_init = np.array(max(y100_min, 0.2))
+        return {"x_100": x100_init, "x_0": x0_init, "y_100": y100_init}
 
     def _solve_full(self, inputs, ics):
         sim = self._get_electrode_soh_sims_full()
