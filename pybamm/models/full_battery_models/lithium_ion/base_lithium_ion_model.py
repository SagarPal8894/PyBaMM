--- conflicted
+++ resolved
@@ -331,7 +331,6 @@
             if domain != "separator":
                 domain = domain.split()[0].lower()
                 lithium_plating_opt = getattr(self.options, domain)["lithium plating"]
-<<<<<<< HEAD
                 phases = self.options.phases[domain]
                 for phase in phases:
                     if lithium_plating_opt == "none":
@@ -345,26 +344,11 @@
                         )
                     self.submodels[f"{domain} {phase} lithium plating"] = submodel
                 if len(phases) > 1:
-                    self.submodels[
-                        f"{domain} total lithium plating"
-                    ] = pybamm.lithium_plating.TotalLithiumPlating(
-                        self.param, domain, self.options
-                    )
-=======
-                if lithium_plating_opt == "none":
-                    self.submodels[f"{domain} lithium plating"] = (
-                        pybamm.lithium_plating.NoPlating(
+                    self.submodels[f"{domain} total lithium plating"] = (
+                        pybamm.lithium_plating.TotalLithiumPlating(
                             self.param, domain, self.options
                         )
                     )
-                else:
-                    x_average = self.options["x-average side reactions"] == "true"
-                    self.submodels[f"{domain} lithium plating"] = (
-                        pybamm.lithium_plating.Plating(
-                            self.param, domain, x_average, self.options
-                        )
-                    )
->>>>>>> 39cff38c
 
     def set_total_interface_submodel(self):
         self.submodels["total interface"] = pybamm.interface.TotalInterfacialCurrent(
