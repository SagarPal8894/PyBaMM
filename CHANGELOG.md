# [Unreleased](https://github.com/pybamm-team/PyBaMM/)

<<<<<<< HEAD
## Features
- Implement the MSMR model ([#3116](https://github.com/pybamm-team/PyBaMM/pull/3116))
## Bug fixes

- Rename `param.opc_soc_0_dimensional` and `param.opc_soc_100_dimensional` to `param.ocp_soc_0_dimensional` and `param.ocp_soc_100_dimensional` (`opc` to `ocp`) ([#3116](https://github.com/pybamm-team/PyBaMM/pull/3116))
=======
## Breaking changes

- PyBaMM now has optional dependencies that can be installed with the pattern `pip install pybamm[option]` e.g. `pybamm[plot]` ([#3044](https://github.com/pybamm-team/PyBaMM/pull/3044))

## Bug fixes

- Parameters in `Prada2013` have been updated to better match those given in the paper, which is a 2.3 Ah cell, instead of the mix-and-match with the 1.1 Ah cell from Lain2019.
>>>>>>> f389db20

# [v23.5](https://github.com/pybamm-team/PyBaMM/tree/v23.5) - 2023-06-18

## Features

- Enable multithreading in IDAKLU solver ([#2947](https://github.com/pybamm-team/PyBaMM/pull/2947))
- If a solution contains cycles and steps, the cycle number and step number are now saved when `solution.save_data()` is called ([#2931](https://github.com/pybamm-team/PyBaMM/pull/2931))
- Experiments can now be given a `start_time` to define when each step should be triggered ([#2616](https://github.com/pybamm-team/PyBaMM/pull/2616))

## Optimizations

- Test `JaxSolver`'s compatibility with Python `3.8`, `3.9`, `3.10`, and `3.11` ([#2958](https://github.com/pybamm-team/PyBaMM/pull/2958))
- Update Jax (0.4.8) and JaxLib (0.4.7) compatibility ([#2927](https://github.com/pybamm-team/PyBaMM/pull/2927))
- Migrate from `tox=3.28` to `nox` ([#3005](https://github.com/pybamm-team/PyBaMM/pull/3005))
- Removed `importlib_metadata` as a required dependency for user installations ([#3050](https://github.com/pybamm-team/PyBaMM/pull/3050))

## Bug fixes

- Realign 'count' increment in CasadiSolver._integrate() ([#2986](https://github.com/pybamm-team/PyBaMM/pull/2986))
- Fix `pybamm_install_odes` and update the required SUNDIALS version ([#2958](https://github.com/pybamm-team/PyBaMM/pull/2958))
- Fixed a bug where all data included in a BPX was incorrectly assumed to be given as a function of time.([#2957](https://github.com/pybamm-team/PyBaMM/pull/2957))
- Remove brew install for Mac from the recommended developer installation options for SUNDIALS ([#2925](https://github.com/pybamm-team/PyBaMM/pull/2925))
- Fix `bpx.py` to correctly generate parameters for "lumped" thermal model ([#2860](https://github.com/pybamm-team/PyBaMM/issues/2860))

## Breaking changes

- Deprecate functionality to load parameter set from a csv file. Parameter sets must now be provided as python dictionaries ([#2959](https://github.com/pybamm-team/PyBaMM/pull/2959))
- Tox support for Installation & testing has now been replaced by Nox ([#3005](https://github.com/pybamm-team/PyBaMM/pull/3005))

# [v23.4.1](https://github.com/pybamm-team/PyBaMM/tree/v23.4) - 2023-05-01

## Bug fixes

- Fixed a performance regression introduced by citation tags ([#2862](https://github.com/pybamm-team/PyBaMM/pull/2862)). Citations tags functionality is removed for now.

# [v23.4](https://github.com/pybamm-team/PyBaMM/tree/v23.4) - 2023-04-30

## Features

- Added verbose logging to `pybamm.print_citations()` and citation tags for the `pybamm.Citations` class so that users can now see where the citations were registered when running simulations ([#2862](https://github.com/pybamm-team/PyBaMM/pull/2862))
- Updated to casadi 3.6, which required some changes to the casadi integrator ([#2859](https://github.com/pybamm-team/PyBaMM/pull/2859))
- PyBaMM is now natively supported on Apple silicon chips (`M1/M2`) ([#2435](https://github.com/pybamm-team/PyBaMM/pull/2435))
- PyBaMM is now supported on Python `3.10` and `3.11` ([#2435](https://github.com/pybamm-team/PyBaMM/pull/2435))

## Optimizations

- Fixed deprecated `interp2d` method by switching to `xarray.DataArray` as the backend for `ProcessedVariable` ([#2907](https://github.com/pybamm-team/PyBaMM/pull/2907))

## Bug fixes

- Initial conditions for sensitivity equations calculated correctly ([#2920](https://github.com/pybamm-team/PyBaMM/pull/2920))
- Parameter sets can now contain the key "chemistry", and will ignore its value (this previously would give errors in some cases) ([#2901](https://github.com/pybamm-team/PyBaMM/pull/2901))
- Fixed keyerror on "all" when getting sensitivities from IDAKLU solver([#2883](https://github.com/pybamm-team/PyBaMM/pull/2883))
- Fixed a bug in the discretisation of initial conditions of a scaled variable ([#2856](https://github.com/pybamm-team/PyBaMM/pull/2856))

## Breaking changes

- Made `Jupyter` a development only dependency. Now `Jupyter` would not be a required dependency for users while installing `PyBaMM`. ([#2846](https://github.com/pybamm-team/PyBaMM/pull/2846))

# [v23.3](https://github.com/pybamm-team/PyBaMM/tree/v23.3) - 2023-03-31

## Features

- Added option to limit the number of integrators stored in CasadiSolver, which is particularly relevant when running simulations back-to-back [#2823](https://github.com/pybamm-team/PyBaMM/pull/2823)
- Added new variables, related to electrode balance, for the `ElectrodeSOH` model ([#2807](https://github.com/pybamm-team/PyBaMM/pull/2807))
- Added method to calculate maximum theoretical energy. ([#2777](https://github.com/pybamm-team/PyBaMM/pull/2777)) and add to summary variables ([#2781](https://github.com/pybamm-team/PyBaMM/pull/2781))
- Renamed "Terminal voltage [V]" to just "Voltage [V]". "Terminal voltage [V]" can still be used and will return the same value as "Voltage [V]". ([#2740](https://github.com/pybamm-team/PyBaMM/pull/2740))
- Added "Negative electrode surface potential difference at separator interface [V]", which is the value of the surface potential difference (`phi_s - phi_e`) at the anode/separator interface, commonly controlled in fast-charging algorithms to avoid plating. Also added "Positive electrode surface potential difference at separator interface [V]". ([#2740](https://github.com/pybamm-team/PyBaMM/pull/2740))
- Added "Bulk open-circuit voltage [V]", which is the open-circuit voltage as calculated from the bulk particle concentrations. The old variable "Measured open circuit voltage [V]", which referred to the open-circuit potential as calculated from the surface particle concentrations, has been renamed to "Surface open-circuit voltage [V]". ([#2740](https://github.com/pybamm-team/PyBaMM/pull/2740)) "Bulk open-circuit voltage [V]" was briefly named "Open-circuit voltage [V]", but this was changed in ([#2845](https://github.com/pybamm-team/PyBaMM/pull/2845))
- Added an example for `plot_voltage_components`, explaining what the different voltage components are. ([#2740](https://github.com/pybamm-team/PyBaMM/pull/2740))

## Bug fixes

- Fix non-deteministic outcome of some tests in the test suite ([#2844](https://github.com/pybamm-team/PyBaMM/pull/2844))
- Fixed excessive RAM consumption when running multiple simulations ([#2823](https://github.com/pybamm-team/PyBaMM/pull/2823))
- Fixed use of `last_state` as `starting_solution` in `Simulation.solve()` ([#2822](https://github.com/pybamm-team/PyBaMM/pull/2822))
- Fixed a bug where variable bounds could not contain `InputParameters` ([#2795](https://github.com/pybamm-team/PyBaMM/pull/2795))
- Improved `model.latexify()` to have a cleaner and more readable output ([#2764](https://github.com/pybamm-team/PyBaMM/pull/2764))
- Fixed electrolyte conservation in the case of concentration-dependent transference number ([#2758](https://github.com/pybamm-team/PyBaMM/pull/2758))
- Fixed `plot_voltage_components` so that the sum of overpotentials is now equal to the voltage ([#2740](https://github.com/pybamm-team/PyBaMM/pull/2740))

## Optimizations

- Migrated to [Lychee](https://github.com/lycheeverse/lychee-action) workflow for checking URLs ([#2734](https://github.com/pybamm-team/PyBaMM/pull/2734))

## Breaking changes

- `ElectrodeSOH.solve` now returns a `{str: float}` dict instead of a `pybamm.Solution` object (to avoid having to do `.data[0]` every time). In any code that uses `sol = ElectrodeSOH.solve()`, `sol[key].data[0]` should be replaced with `sol[key]`. ([#2779](https://github.com/pybamm-team/PyBaMM/pull/2779))
- Removed "... cation signed stoichiometry" and "... electrons in reaction" parameters, they are now hardcoded. ([#2778](https://github.com/pybamm-team/PyBaMM/pull/2778))
- When using `solver.step()`, the first time point in the step is shifted by `pybamm.settings.step_start_offset` (default 1 ns) to avoid having duplicate times in the solution steps from the end of one step and the start of the next. ([#2773](https://github.com/pybamm-team/PyBaMM/pull/2773))
- Renamed "Measured open circuit voltage [V]" to "Surface open-circuit voltage [V]". This variable was calculated from surface particle concentrations, and hence "hid" the overpotential from particle gradients. The new variable "Bulk open-circuit voltage [V]" is calculated from bulk particle concentrations instead. ([#2740](https://github.com/pybamm-team/PyBaMM/pull/2740))
- Renamed all references to "open circuit" to be "open-circuit" instead. ([#2740](https://github.com/pybamm-team/PyBaMM/pull/2740))
- Renamed parameter "1 + dlnf/dlnc" to "Thermodynamic factor". ([#2727](https://github.com/pybamm-team/PyBaMM/pull/2727))
- All PyBaMM models are now dimensional. This has been benchmarked against dimensionless models and found to give around the same solve time. Implementing dimensional models greatly reduces the barrier to entry for adding new models. However, this comes with several breaking changes: (i) the `timescale` and `length_scales` attributes of a model have been removed (they are no longer needed) (ii) several dimensionless variables are no longer defined, but the corresponding dimensional variables can still be accessed by adding the units to the name (iii) some parameters used only for non-dimensionalization, such as "Typical current [A]", have been removed ([#2419](https://github.com/pybamm-team/PyBaMM/pull/2419))

# [v23.2](https://github.com/pybamm-team/PyBaMM/tree/v23.2) - 2023-02-28

## Features

- Added an option for using a banded jacobian and sundials banded solvers for the IDAKLU solve ([#2677](https://github.com/pybamm-team/PyBaMM/pull/2677))
- The "particle size" option can now be a tuple to allow different behaviour in each electrode ([#2672](https://github.com/pybamm-team/PyBaMM/pull/2672)).
- Added temperature control to experiment class. ([#2518](https://github.com/pybamm-team/PyBaMM/pull/2518))

## Bug fixes

- Fixed current_sigmoid_ocp to be valid for both electrodes ([#2719](https://github.com/pybamm-team/PyBaMM/pull/2719)).
- Fixed the length scaling for the first dimension of r-R plots ([#2663](https://github.com/pybamm-team/PyBaMM/pull/2663)).

# [v23.1](https://github.com/pybamm-team/PyBaMM/tree/v23.1) - 2023-01-31

## Features

- Changed linting from `flake8` to `ruff` ([#2630](https://github.com/pybamm-team/PyBaMM/pull/2630)).
- Changed docs theme to pydata theme and start to improve docs in general ([#2618](https://github.com/pybamm-team/PyBaMM/pull/2618)).
- New `contact resistance` option, new parameter `Contact resistance [Ohm]` and new variable `Contact overpotential [V]` ([#2598](https://github.com/pybamm-team/PyBaMM/pull/2598)).
- Steps in `Experiment` can now be tagged and cycle numbers be searched based on those tags ([#2593](https://github.com/pybamm-team/PyBaMM/pull/2593)).

## Bug fixes

- Fixed a bug where the solid phase conductivity was double-corrected for tortuosity when loading parameters from a BPX file ([#2638](https://github.com/pybamm-team/PyBaMM/pull/2638)).
- Changed termination from "success" to "final time" for algebraic solvers to match ODE/DAE solvers ([#2613](https://github.com/pybamm-team/PyBaMM/pull/2613)).

# [v22.12](https://github.com/pybamm-team/PyBaMM/tree/v22.12) - 2022-12-31

## Features

- Added functionality to create `pybamm.ParameterValues` from a [BPX standard](https://github.com/pybamm-team/BPX) JSON file ([#2555](https://github.com/pybamm-team/PyBaMM/pull/2555)).
- Allow the option "surface form" to be "differential" in the `MPM` ([#2533](https://github.com/pybamm-team/PyBaMM/pull/2533))
- Added variables "Loss of lithium due to loss of active material in negative/positive electrode [mol]". These should be included in the calculation of "total lithium in system" to make sure that lithium is truly conserved. ([#2529](https://github.com/pybamm-team/PyBaMM/pull/2529))
- `initial_soc` can now be a string "x V", in which case the simulation is initialized to start from that voltage ([#2508](https://github.com/pybamm-team/PyBaMM/pull/2508))
- The `ElectrodeSOH` solver can now calculate electrode balance based on a target "cell capacity" (requires cell capacity "Q" as input), as well as the default "cyclable cell capacity" (requires cyclable lithium capacity "Q_Li" as input). Use the keyword argument `known_value` to control which is used. ([#2508](https://github.com/pybamm-team/PyBaMM/pull/2508))

## Bug fixes

- Allow models that subclass `BaseBatteryModel` to use custom options classes ([#2571](https://github.com/pybamm-team/PyBaMM/pull/2571))
- Fixed bug with `EntryPoints` in Spyder IDE ([#2584](https://github.com/pybamm-team/PyBaMM/pull/2584))
- Fixed electrolyte conservation when options {"surface form": "algebraic"} are used
- Fixed "constant concentration" electrolyte model so that "porosity times concentration" is conserved when porosity changes ([#2529](https://github.com/pybamm-team/PyBaMM/pull/2529))
- Fix installation on `Google Colab` (`pybtex` and `Colab` issue) ([#2526](https://github.com/pybamm-team/PyBaMM/pull/2526))

## Breaking changes

- Renamed "Negative/Positive electrode SOC" to "Negative/Positive electrode stoichiometry" to avoid confusion with cell SOC ([#2529](https://github.com/pybamm-team/PyBaMM/pull/2529))
- Removed external variables and submodels. InputParameter should now be used in all cases ([#2502](https://github.com/pybamm-team/PyBaMM/pull/2502))
- Trying to use a solver to solve multiple models results in a RuntimeError exception ([#2481](https://github.com/pybamm-team/PyBaMM/pull/2481))
- Inputs for the `ElectrodeSOH` solver are now (i) "Q_Li", the total cyclable capacity of lithium in the electrodes (previously "n_Li", the total number of moles, n_Li = 3600/F \* Q_Li) (ii) "Q_n", the capacity of the negative electrode (previously "C_n"), and "Q_p", the capacity of the positive electrode (previously "C_p") ([#2508](https://github.com/pybamm-team/PyBaMM/pull/2508))

# [v22.11.1](https://github.com/pybamm-team/PyBaMM/tree/v22.11.1) - 2022-12-13

## Bug fixes

- Fixed installation on Google Colab (`pybtex` issues) ([#2547](https://github.com/pybamm-team/PyBaMM/pull/2547/files))

# [v22.11](https://github.com/pybamm-team/PyBaMM/tree/v22.11) - 2022-11-30

## Features

- Updated parameter sets so that interpolants are created explicitly in the parameter set python file. This does not change functionality but allows finer control, e.g. specifying a "cubic" interpolator instead of the default "linear" ([#2510](https://github.com/pybamm-team/PyBaMM/pull/2510))
- Equivalent circuit models ([#2478](https://github.com/pybamm-team/PyBaMM/pull/2478))
- New Idaklu solver options for jacobian type and linear solver, support Sundials v6 ([#2444](https://github.com/pybamm-team/PyBaMM/pull/2444))
- Added `scale` and `reference` attributes to `Variable` objects, which can be use to make the ODE/DAE solver better conditioned ([#2440](https://github.com/pybamm-team/PyBaMM/pull/2440))
- SEI reactions can now be asymmetric ([#2425](https://github.com/pybamm-team/PyBaMM/pull/2425))

## Bug fixes

- Switched from `pkg_resources` to `importlib_metadata` for handling entry points ([#2500](https://github.com/pybamm-team/PyBaMM/pull/2500))
- Fixed some bugs related to processing `FunctionParameter` to `Interpolant` ([#2494](https://github.com/pybamm-team/PyBaMM/pull/2494))

## Optimizations

- `ParameterValues` now avoids trying to process children if a function parameter is an object that doesn't depend on its children ([#2477](https://github.com/pybamm-team/PyBaMM/pull/2477))
- Implemented memoization via `cache` and `cached_property` from functools ([#2465](https://github.com/pybamm-team/PyBaMM/pull/2465))
- Added more rules for simplifying expressions, especially around Concatenations. Also, meshes constructed from multiple domains are now cached ([#2443](https://github.com/pybamm-team/PyBaMM/pull/2443))
- Added more rules for simplifying expressions. Constants in binary operators are now moved to the left by default (e.g. `x*2` returns `2*x`) ([#2424](https://github.com/pybamm-team/PyBaMM/pull/2424))

## Breaking changes

- Interpolants created from parameter data are now "linear" by default (was "cubic") ([#2494](https://github.com/pybamm-team/PyBaMM/pull/2494))
- Renamed entry point for parameter sets to `pybamm_parameter_sets` ([#2475](https://github.com/pybamm-team/PyBaMM/pull/2475))
- Removed code for generating `ModelingToolkit` problems ([#2432](https://github.com/pybamm-team/PyBaMM/pull/2432))
- Removed `FirstOrder` and `Composite` lead-acid models, and some submodels specific to those models ([#2431](https://github.com/pybamm-team/PyBaMM/pull/2431))

# [v22.10.post1](https://github.com/pybamm-team/PyBaMM/tree/v22.10.post1) - 2022-10-31

## Breaking changes

- Removed all julia generation code ([#2453](https://github.com/pybamm-team/PyBaMM/pull/2453)). Julia code will be hosted at [PyBaMM.jl](https://github.com/tinosulzer/PyBaMM.jl) from now on.

# [v22.10](https://github.com/pybamm-team/PyBaMM/tree/v22.10) - 2022-10-31

## Features

- Third-party parameter sets can be added by registering entry points to ~~`pybamm_parameter_set`~~`pybamm_parameter_sets` ([#2396](https://github.com/pybamm-team/PyBaMM/pull/2396), changed in [#2475](https://github.com/pybamm-team/PyBaMM/pull/2475))
- Added three-dimensional interpolation ([#2380](https://github.com/pybamm-team/PyBaMM/pull/2380))

## Bug fixes

- `pybamm.have_julia()` now checks that julia is properly configured ([#2402](https://github.com/pybamm-team/PyBaMM/pull/2402))
- For simulations with events that cause the simulation to stop early, the sensitivities could be evaluated incorrectly to zero ([#2337](https://github.com/pybamm-team/PyBaMM/pull/2337))

## Optimizations

- Reformatted how simulations with experiments are built ([#2395](https://github.com/pybamm-team/PyBaMM/pull/2395))
- Added small perturbation to initial conditions for casadi solver. This seems to help the solver converge better in some cases ([#2356](https://github.com/pybamm-team/PyBaMM/pull/2356))
- Added `ExplicitTimeIntegral` functionality to move variables which do not appear anywhere on the rhs to a new location, and to integrate those variables explicitly when `get` is called by the solution object. ([#2348](https://github.com/pybamm-team/PyBaMM/pull/2348))
- Added more rules for simplifying expressions ([#2211](https://github.com/pybamm-team/PyBaMM/pull/2211))
- Sped up calculations of Electrode SOH variables for summary variables ([#2210](https://github.com/pybamm-team/PyBaMM/pull/2210))

## Breaking change

- Removed `pybamm.SymbolReplacer` as it is no longer needed to set up simulations with experiments, which is the only place where it was being used ([#2395](https://github.com/pybamm-team/PyBaMM/pull/2395))
- Removed `get_infinite_nested_dict`, `BaseModel.check_default_variables_dictionaries`, and `Discretisation.create_jacobian` methods, which were not used by any other functionality in the repository ([#2384](https://github.com/pybamm-team/PyBaMM/pull/2384))
- Dropped support for Python 3.7 after the release of Numpy v1.22.0 ([#2379](https://github.com/pybamm-team/PyBaMM/pull/2379))
- Removed parameter cli tools (add/edit/remove parameters). Parameter sets can now more easily be added via python scripts. ([#2342](https://github.com/pybamm-team/PyBaMM/pull/2342))
- Parameter sets should now be provided as single python files containing all parameters and functions. Parameters provided as "data" (e.g. OCP vs SOC) can still be csv files, but must be either in the same folder as the parameter file or in a subfolder called "data/". See for example [Ai2020](https://github.com/pybamm-team/PyBaMM/tree/develop/pybamm/input/parameters/lithium_ion/Ai2020.py) ([#2342](https://github.com/pybamm-team/PyBaMM/pull/2342))

# [v22.9](https://github.com/pybamm-team/PyBaMM/tree/v22.9) - 2022-09-30

## Features

- Added function `pybamm.get_git_commit_info()`, which returns information about the last git commit, useful for reproducibility ([#2293](https://github.com/pybamm-team/PyBaMM/pull/2293))
- Added SEI model for composite electrodes ([#2290](https://github.com/pybamm-team/PyBaMM/pull/2290))
- For experiments, the simulation now automatically checks and skips steps that cannot be performed (e.g. "Charge at 1C until 4.2V" from 100% SOC) ([#2212](https://github.com/pybamm-team/PyBaMM/pull/2212))

## Bug fixes

- Arrhenius function for `nmc_OKane2022` positive electrode actually gets used now ([#2309](https://github.com/pybamm-team/PyBaMM/pull/2309))
- Added `SEI on cracks` to loop over all interfacial reactions ([#2262](https://github.com/pybamm-team/PyBaMM/pull/2262))
- Fixed `X-averaged SEI on cracks concentration` so it's an average over x only, not y and z ([#2262](https://github.com/pybamm-team/PyBaMM/pull/2262))
- Corrected initial state for SEI on cracks ([#2262](https://github.com/pybamm-team/PyBaMM/pull/2262))

## Optimizations

- Default options for `particle mechanics` now dealt with differently in each electrode ([#2262](https://github.com/pybamm-team/PyBaMM/pull/2262))
- Sped up calculations of Electrode SOH variables for summary variables ([#2210](https://github.com/pybamm-team/PyBaMM/pull/2210))

## Breaking changes

- When creating a `pybamm.Interpolant` the default interpolator is now "linear". Passing data directly to `ParameterValues` using the `[data]` tag will be still used to create a cubic spline interpolant, as before ([#2258](https://github.com/pybamm-team/PyBaMM/pull/2258))
- Events must now be defined in such a way that they are positive at the initial conditions (events will be triggered when they become negative, instead of when they change sign in either direction) ([#2212](https://github.com/pybamm-team/PyBaMM/pull/2212))

# [v22.8](https://github.com/pybamm-team/PyBaMM/tree/v22.8) - 2022-08-31

## Features

- Added `CurrentSigmoidOpenCircuitPotential` model to model voltage hysteresis for charge/discharge ([#2256](https://github.com/pybamm-team/PyBaMM/pull/2256))
- Added "Chen2020_composite" parameter set for a composite graphite/silicon electrode. ([#2256](https://github.com/pybamm-team/PyBaMM/pull/2256))
- Added new cumulative variables `Throughput capacity [A.h]` and `Throughput energy [W.h]` to standard variables and summary variables, to assist with degradation studies. Throughput variables are only calculated if `calculate discharge energy` is set to `true`. `Time [s]` and `Time [h]` also added to summary variables. ([#2249](https://github.com/pybamm-team/PyBaMM/pull/2249))
- Added `lipf6_OKane2022` electrolyte to `OKane2022` parameter set ([#2249](https://github.com/pybamm-team/PyBaMM/pull/2249))
- Reformated submodel structure to allow composite electrodes. Composite positive electrode is now also possible. With current implementation, electrodes can have at most two phases. ([#2248](https://github.com/pybamm-team/PyBaMM/pull/2248))

## Bug fixes

- Added new parameter `Ratio of lithium moles to SEI moles` (short name z_sei) to fix a bug where this number was incorrectly hardcoded to 1. ([#2222](https://github.com/pybamm-team/PyBaMM/pull/2222))
- Changed short name of parameter `Inner SEI reaction proportion` from alpha_SEI to inner_sei_proportion, to avoid confusion with transfer coefficients. ([#2222](https://github.com/pybamm-team/PyBaMM/pull/2222))
- Deleted legacy parameters with short names beta_sei and beta_plating. ([#2222](https://github.com/pybamm-team/PyBaMM/pull/2222))
- Corrected initial SEI thickness for OKane2022 parameter set. ([#2218](https://github.com/pybamm-team/PyBaMM/pull/2218))

## Optimizations

- Simplified scaling for the exchange-current density. The dimensionless parameter `C_r` is kept, but no longer used anywhere ([#2238](https://github.com/pybamm-team/PyBaMM/pull/2238))
- Added limits for variables in some functions to avoid division by zero, sqrt(negative number), etc ([#2213](https://github.com/pybamm-team/PyBaMM/pull/2213))

## Breaking changes

- Parameters specific to a (primary/secondary) phase in a domain are doubly nested. e.g. `param.c_n_max` is now `param.n.prim.c_max` ([#2248](https://github.com/pybamm-team/PyBaMM/pull/2248))

# [v22.7](https://github.com/pybamm-team/PyBaMM/tree/v22.7) - 2022-07-31

## Features

- Moved general code about submodels to `BaseModel` instead of `BaseBatteryModel`, making it easier to build custom models from submodels. ([#2169](https://github.com/pybamm-team/PyBaMM/pull/2169))
- Events can now be plotted as a regular variable (under the name "Event: event_name", e.g. "Event: Minimum voltage [V]") ([#2158](https://github.com/pybamm-team/PyBaMM/pull/2158))
- Added example showing how to print whether a model is compatible with a parameter set ([#2112](https://github.com/pybamm-team/PyBaMM/pull/2112))
- Added SEI growth on cracks ([#2104](https://github.com/pybamm-team/PyBaMM/pull/2104))
- Added Arrhenius temperature dependence of SEI growth ([#2104](https://github.com/pybamm-team/PyBaMM/pull/2104))
- The "Inner SEI reaction proportion" parameter actually gets used now ([#2104](https://github.com/pybamm-team/PyBaMM/pull/2104))
- New OKane2022 parameter set replaces Chen2020_plating ([#2104](https://github.com/pybamm-team/PyBaMM/pull/2104))
- SEI growth, lithium plating and porosity change can now be set to distributed in `SPMe`. There is an additional option called `x-average side reactions` which allows to set this (note that for `SPM` it is always x-averaged). ([#2099](https://github.com/pybamm-team/PyBaMM/pull/2099))

## Optimizations

- Improved eSOH calculations to be more robust ([#2192](https://github.com/pybamm-team/PyBaMM/pull/2192),[#2199](https://github.com/pybamm-team/PyBaMM/pull/2199))
- The (2x2x2=8) particle diffusion submodels have been consolidated into just three submodels (Fickian diffusion, polynomial profile, and x-averaged polynomial profile) with optional x-averaging and size distribution. Polynomial profile and x-averaged polynomial profile are still two separate submodels, since they deal with surface concentration differently.
- Added error for when solution vector gets too large, to help debug solver errors ([#2138](https://github.com/pybamm-team/PyBaMM/pull/2138))

## Bug fixes

- Fixed error reporting for simulation with experiment ([#2213](https://github.com/pybamm-team/PyBaMM/pull/2213))
- Fixed a bug in `Simulation` that caused initial conditions to change when solving an experiment multiple times ([#2204](https://github.com/pybamm-team/PyBaMM/pull/2204))
- Fixed labels and ylims in `plot_voltage_components`([#2183](https://github.com/pybamm-team/PyBaMM/pull/2183))
- Fixed 2D interpolant ([#2180](https://github.com/pybamm-team/PyBaMM/pull/2180))
- Fixes a bug where the SPMe always builds even when `build=False` ([#2169](https://github.com/pybamm-team/PyBaMM/pull/2169))
- Some events have been removed in the case where they are constant, i.e. can never be reached ([#2158](https://github.com/pybamm-team/PyBaMM/pull/2158))
- Raise explicit `NotImplementedError` if trying to call `bool()` on a pybamm Symbol (e.g. in an if statement condition) ([#2141](https://github.com/pybamm-team/PyBaMM/pull/2141))
- Fixed bug causing cut-off voltage to change after setting up a simulation with a model ([#2138](https://github.com/pybamm-team/PyBaMM/pull/2138))
- A single solution cycle can now be used as a starting solution for a simulation ([#2138](https://github.com/pybamm-team/PyBaMM/pull/2138))

## Breaking changes

- Exchange-current density functions (and some other functions) now take an additional argument, the maximum particle concentration for that phase ([#2134](https://github.com/pybamm-team/PyBaMM/pull/2134))
- Loss of lithium to SEI on cracks is now a degradation variable, so setting a particle mechanics submodel is now compulsory (NoMechanics will suffice) ([#2104](https://github.com/pybamm-team/PyBaMM/pull/2104))

# [v22.6](https://github.com/pybamm-team/PyBaMM/tree/v22.6) - 2022-06-30

## Features

- Added open-circuit potential as a separate submodel ([#2094](https://github.com/pybamm-team/PyBaMM/pull/2094))
- Added partially reversible lithium plating model and new `OKane2022` parameter set to go with it ([#2043](https://github.com/pybamm-team/PyBaMM/pull/2043))
- Added `__eq__` and `__hash__` methods for `Symbol` objects, using `.id` ([#1978](https://github.com/pybamm-team/PyBaMM/pull/1978))

## Optimizations

- Stoichiometry inputs to OCP functions are now bounded between 1e-10 and 1-1e-10, with singularities at 0 and 1 so that OCP goes to +- infinity ([#2095](https://github.com/pybamm-team/PyBaMM/pull/2095))

## Breaking changes

- Changed some dictionary keys to `Symbol` instead of `Symbol.id` (internal change only, should not affect external facing functions) ([#1978](https://github.com/pybamm-team/PyBaMM/pull/1978))

# [v22.5](https://github.com/pybamm-team/PyBaMM/tree/v22.5) - 2022-05-31

## Features

- Added a casadi version of the IDKLU solver, which is used for `model.convert_to_format = "casadi"` ([#2002](https://github.com/pybamm-team/PyBaMM/pull/2002))
- Added functionality to generate Julia expressions from a model. See [PyBaMM.jl](https://github.com/tinosulzer/PyBaMM.jl) for how to use these ([#1942](https://github.com/pybamm-team/PyBaMM/pull/1942)))
- Added basic callbacks to the Simulation class, and a LoggingCallback ([#1880](https://github.com/pybamm-team/PyBaMM/pull/1880)))

## Bug fixes

- Corrected legend order in "plot_voltage_components.py", so each entry refers to the correct overpotential. ([#2061](https://github.com/pybamm-team/PyBaMM/pull/2061))

## Breaking changes

- Changed domain-specific parameter names to a nested attribute. `param.n.l_n` is now `param.n.l` ([#2063](https://github.com/pybamm-team/PyBaMM/pull/2063))

# [v22.4](https://github.com/pybamm-team/PyBaMM/tree/v22.4) - 2022-04-30

## Features

- Added a casadi version of the IDKLU solver, which is used for `model.convert_to_format = "casadi"` ([#2002](https://github.com/pybamm-team/PyBaMM/pull/2002))

## Bug fixes

- Remove old deprecation errors, including those in `parameter_values.py` that caused the simulation if, for example, the reaction rate is re-introduced manually ([#2022](https://github.com/pybamm-team/PyBaMM/pull/2022))

# [v22.3](https://github.com/pybamm-team/PyBaMM/tree/v22.3) - 2022-03-31

## Features

- Added "Discharge energy [W.h]", which is the integral of the power in Watts, as an optional output. Set the option "calculate discharge energy" to "true" to get this output ("false" by default, since it can slow down some of the simple models) ([#1969](https://github.com/pybamm-team/PyBaMM/pull/1969)))
- Added an option "calculate heat source for isothermal models" to choose whether or not the heat generation terms are computed when running models with the option `thermal="isothermal"` ([#1958](https://github.com/pybamm-team/PyBaMM/pull/1958))

## Optimizations

- Simplified `model.new_copy()` ([#1977](https://github.com/pybamm-team/PyBaMM/pull/1977))

## Bug fixes

- Fix bug where sensitivity calculation failed if len of `calculate_sensitivities` was less than `inputs` ([#1897](https://github.com/pybamm-team/PyBaMM/pull/1897))
- Fixed a bug in the eSOH variable calculation when OCV is given as data ([#1975](https://github.com/pybamm-team/PyBaMM/pull/1975))
- Fixed a bug where isothermal models did not compute any heat source terms ([#1958](https://github.com/pybamm-team/PyBaMM/pull/1958))

## Breaking changes

- Removed `model.new_empty_copy()` (use `model.new_copy()` instead) ([#1977](https://github.com/pybamm-team/PyBaMM/pull/1977))
- Dropped support for Windows 32-bit architecture ([#1964](https://github.com/pybamm-team/PyBaMM/pull/1964))

# [v22.2](https://github.com/pybamm-team/PyBaMM/tree/v22.2) - 2022-02-28

## Features

- Isothermal models now calculate heat source terms (but the temperature remains constant). The models now also account for current collector heating when `dimensionality=0` ([#1929](https://github.com/pybamm-team/PyBaMM/pull/1929))
- Added new models for power control and resistance control ([#1917](https://github.com/pybamm-team/PyBaMM/pull/1917))
- Initial concentrations can now be provided as a function of `r` as well as `x` ([#1866](https://github.com/pybamm-team/PyBaMM/pull/1866))

## Bug fixes

- Fixed a bug where thermal submodels could not be used with half-cells ([#1929](https://github.com/pybamm-team/PyBaMM/pull/1929))
- Parameters can now be imported from a directory having "pybamm" in its name ([#1919](https://github.com/pybamm-team/PyBaMM/pull/1919))
- `scikit.odes` and `SUNDIALS` can now be installed using `pybamm_install_odes` ([#1916](https://github.com/pybamm-team/PyBaMM/pull/1916))

## Breaking changes

- The `domain` setter and `auxiliary_domains` getter have been deprecated, `domains` setter/getter should be used instead. The `domain` getter is still active. We now recommend creating symbols with `domains={...}` instead of `domain=..., auxiliary_domains={...}`, but the latter is not yet deprecated ([#1866](https://github.com/pybamm-team/PyBaMM/pull/1866))

# [v22.1](https://github.com/pybamm-team/PyBaMM/tree/v22.1) - 2022-01-31

## Features

- Half-cell models can now be run with "surface form" ([#1913](https://github.com/pybamm-team/PyBaMM/pull/1913))
- Added option for different kinetics on anode and cathode ([#1913](https://github.com/pybamm-team/PyBaMM/pull/1913))
- Allow `pybamm.Solution.save_data()` to return a string if filename is None, and added json to_format option ([#1909](https://github.com/pybamm-team/PyBaMM/pull/1909))
- Added an option to force install compatible versions of jax and jaxlib if already installed using CLI ([#1881](https://github.com/pybamm-team/PyBaMM/pull/1881))

## Optimizations

- The `Symbol` nodes no longer subclasses `anytree.NodeMixIn`. This removes some checks that were not really needed ([#1912](https://github.com/pybamm-team/PyBaMM/pull/1912))

## Bug fixes

- Parameters can now be imported from any given path in `Windows` ([#1900](https://github.com/pybamm-team/PyBaMM/pull/1900))
- Fixed initial conditions for the EC SEI model ([#1895](https://github.com/pybamm-team/PyBaMM/pull/1895))
- Fixed issue in extraction of sensitivites ([#1894](https://github.com/pybamm-team/PyBaMM/pull/1894))

# [v21.12](https://github.com/pybamm-team/PyBaMM/tree/v21.11) - 2021-12-29

## Features

- Added new kinetics models for asymmetric Butler-Volmer, linear kinetics, and Marcus-Hush-Chidsey ([#1858](https://github.com/pybamm-team/PyBaMM/pull/1858))
- Experiments can be set to terminate when a voltage is reached (across all steps) ([#1832](https://github.com/pybamm-team/PyBaMM/pull/1832))
- Added cylindrical geometry and finite volume method ([#1824](https://github.com/pybamm-team/PyBaMM/pull/1824))

## Bug fixes

- `PyBaMM` is now importable in `Linux` systems where `jax` is already installed ([#1874](https://github.com/pybamm-team/PyBaMM/pull/1874))
- Simulations with drive cycles now support `initial_soc` ([#1842](https://github.com/pybamm-team/PyBaMM/pull/1842))
- Fixed bug in expression tree simplification ([#1831](https://github.com/pybamm-team/PyBaMM/pull/1831))
- Solid tortuosity is now correctly calculated with Bruggeman coefficient of the respective electrode ([#1773](https://github.com/pybamm-team/PyBaMM/pull/1773))

# [v21.11](https://github.com/pybamm-team/PyBaMM/tree/v21.11) - 2021-11-30

## Features

- The name of a parameter set can be passed to `ParameterValues` as a string, e.g. `ParameterValues("Chen2020")` ([#1822](https://github.com/pybamm-team/PyBaMM/pull/1822))
- Added submodels for interface utilisation ([#1821](https://github.com/pybamm-team/PyBaMM/pull/1821))
- Reformatted SEI growth models into a single submodel with conditionals ([#1808](https://github.com/pybamm-team/PyBaMM/pull/1808))
- Stress-induced diffusion is now a separate model option instead of being automatically included when using the particle mechanics submodels ([#1797](https://github.com/pybamm-team/PyBaMM/pull/1797))
- `Experiment`s with drive cycles can be solved ([#1793](https://github.com/pybamm-team/PyBaMM/pull/1793))
- Added surface area to volume ratio as a factor to the SEI equations ([#1790](https://github.com/pybamm-team/PyBaMM/pull/1790))
- Half-cell SPM and SPMe have been implemented ([#1731](https://github.com/pybamm-team/PyBaMM/pull/1731))

## Bug fixes

- Fixed `sympy` operators for `Arctan` and `Exponential` ([#1786](https://github.com/pybamm-team/PyBaMM/pull/1786))
- Fixed finite volume discretization in spherical polar coordinates ([#1782](https://github.com/pybamm-team/PyBaMM/pull/1782))
- Fixed bug when using `Experiment` with a pouch cell model ([#1707](https://github.com/pybamm-team/PyBaMM/pull/1707))
- Fixed bug when using `Experiment` with a plating model ([#1707](https://github.com/pybamm-team/PyBaMM/pull/1707))
- Fixed hack for potentials in the SPMe model ([#1707](https://github.com/pybamm-team/PyBaMM/pull/1707))

## Breaking changes

- The `chemistry` keyword argument in `ParameterValues` has been deprecated. Use `ParameterValues(chem)` instead of `ParameterValues(chemistry=chem)` ([#1822](https://github.com/pybamm-team/PyBaMM/pull/1822))
- Raise error when trying to convert an `Interpolant` with the "pchip" interpolator to CasADI ([#1791](https://github.com/pybamm-team/PyBaMM/pull/1791))
- Raise error if `Concatenation` is used directly with `Variable` objects (`concatenation` should be used instead) ([#1789](https://github.com/pybamm-team/PyBaMM/pull/1789))
- Made jax, jaxlib and the PyBaMM JaxSolver optional ([#1767](https://github.com/pybamm-team/PyBaMM/pull/1767), [#1803](https://github.com/pybamm-team/PyBaMM/pull/1803))

# [v21.10](https://github.com/pybamm-team/PyBaMM/tree/v21.10) - 2021-10-31

## Features

- Summary variables can now be user-determined ([#1760](https://github.com/pybamm-team/PyBaMM/pull/1760))
- Added `all_first_states` to the `Solution` object for a simulation with experiment ([#1759](https://github.com/pybamm-team/PyBaMM/pull/1759))
- Added a new method (`create_gif`) in `QuickPlot`, `Simulation` and `BatchStudy` to create a GIF of a simulation ([#1754](https://github.com/pybamm-team/PyBaMM/pull/1754))
- Added more examples for the `BatchStudy` class ([#1747](https://github.com/pybamm-team/PyBaMM/pull/1747))
- SEI models can now be included in the half-cell model ([#1705](https://github.com/pybamm-team/PyBaMM/pull/1705))

## Bug fixes

- Half-cell model and lead-acid models can now be simulated with `Experiment`s ([#1759](https://github.com/pybamm-team/PyBaMM/pull/1759))
- Removed in-place modification of the solution objects by `QuickPlot` ([#1747](https://github.com/pybamm-team/PyBaMM/pull/1747))
- Fixed vector-vector multiplication bug that was causing errors in the SPM with constant voltage or power ([#1735](https://github.com/pybamm-team/PyBaMM/pull/1735))

# [v21.9](https://github.com/pybamm-team/PyBaMM/tree/v21.9) - 2021-09-30

## Features

- Added thermal parameters (thermal conductivity, specific heat, etc.) to the `Ecker2015` parameter set from Zhao et al. (2018) and Hales et al. (2019) ([#1683](https://github.com/pybamm-team/PyBaMM/pull/1683))
- Added `plot_summary_variables` to plot and compare summary variables ([#1678](https://github.com/pybamm-team/PyBaMM/pull/1678))
- The DFN model can now be used directly (instead of `BasicDFNHalfCell`) to simulate a half-cell ([#1600](https://github.com/pybamm-team/PyBaMM/pull/1600))

## Breaking changes

- Dropped support for Python 3.6 ([#1696](https://github.com/pybamm-team/PyBaMM/pull/1696))
- The substring 'negative electrode' has been removed from variables related to SEI and lithium plating (e.g. 'Total negative electrode SEI thickness [m]' replaced by 'Total SEI thickness [m]') ([#1654](https://github.com/pybamm-team/PyBaMM/pull/1654))

# [v21.08](https://github.com/pybamm-team/PyBaMM/tree/v21.08) - 2021-08-26

This release introduces:

- the switch to calendar versioning: from now on we will use year.month version number
- sensitivity analysis of solutions with respect to input parameters
- several new models, including many-particle and state-of-health models
- improvement on how CasADI solver's handle events, including a new "fast with events" mode
- several other new features, optimizations, and bug fixes, summarized below

## Features

- Added submodels and functionality for particle-size distributions in the DFN model, including an
  example notebook ([#1602](https://github.com/pybamm-team/PyBaMM/pull/1602))
- Added UDDS and WLTC drive cycles ([#1601](https://github.com/pybamm-team/PyBaMM/pull/1601))
- Added LG M50 (NMC811 and graphite + SiOx) parameter set from O'Regan 2022 ([#1594](https://github.com/pybamm-team/PyBaMM/pull/1594))
- `pybamm.base_solver.solve` function can take a list of input parameters to calculate the sensitivities of the solution with respect to. Alternatively, it can be set to `True` to calculate the sensitivities for all input parameters ([#1552](https://github.com/pybamm-team/PyBaMM/pull/1552))
- Added capability for `quaternary` domains (in addition to `primary`, `secondary` and `tertiary`), increasing the maximum number of domains that a `Symbol` can have to 4. ([#1580](https://github.com/pybamm-team/PyBaMM/pull/1580))
- Tabs can now be placed at the bottom of the cell in 1+1D thermal models ([#1581](https://github.com/pybamm-team/PyBaMM/pull/1581))
- Added temperature dependence on electrode electronic conductivity ([#1570](https://github.com/pybamm-team/PyBaMM/pull/1570))
- `pybamm.base_solver.solve` function can take a list of input parameters to calculate the sensitivities of the solution with respect to. Alternatively, it can be set to `True` to calculate the sensitivities for all input parameters ([#1552](https://github.com/pybamm-team/PyBaMM/pull/1552))
- Added a new lithium-ion model `MPM` or Many-Particle Model, with a distribution of particle sizes in each electrode. ([#1529](https://github.com/pybamm-team/PyBaMM/pull/1529))
- Added 2 new submodels for lithium transport in a size distribution of electrode particles: Fickian diffusion (`FickianSingleSizeDistribution`) and uniform concentration profile (`FastSingleSizeDistribution`). ([#1529](https://github.com/pybamm-team/PyBaMM/pull/1529))
- Added a "particle size" domain to the default lithium-ion geometry, including plotting capabilities (`QuickPlot`) and processing of variables (`ProcessedVariable`). ([#1529](https://github.com/pybamm-team/PyBaMM/pull/1529))
- Added fitted expressions for OCPs for the Chen2020 parameter set ([#1526](https://github.com/pybamm-team/PyBaMM/pull/1497))
- Added `initial_soc` argument to `Simualtion.solve` for specifying the initial SOC when solving a model ([#1512](https://github.com/pybamm-team/PyBaMM/pull/1512))
- Added `print_name` to some symbols ([#1495](https://github.com/pybamm-team/PyBaMM/pull/1495), [#1497](https://github.com/pybamm-team/PyBaMM/pull/1497))
- Added Base Parameters class and SymPy in dependencies ([#1495](https://github.com/pybamm-team/PyBaMM/pull/1495))
- Added a new "reaction-driven" model for LAM from Reniers et al (2019) ([#1490](https://github.com/pybamm-team/PyBaMM/pull/1490))
- Some features ("loss of active material" and "particle mechanics") can now be specified separately for the negative electrode and positive electrode by passing a 2-tuple ([#1490](https://github.com/pybamm-team/PyBaMM/pull/1490))
- `plot` and `plot2D` now take and return a matplotlib Axis to allow for easier customization ([#1472](https://github.com/pybamm-team/PyBaMM/pull/1472))
- `ParameterValues.evaluate` can now return arrays to allow function parameters to be easily evaluated ([#1472](https://github.com/pybamm-team/PyBaMM/pull/1472))
- Added option to save only specific cycle numbers when simulating an `Experiment` ([#1459](https://github.com/pybamm-team/PyBaMM/pull/1459))
- Added capacity-based termination conditions when simulating an `Experiment` ([#1459](https://github.com/pybamm-team/PyBaMM/pull/1459))
- Added "summary variables" to track degradation over several cycles ([#1459](https://github.com/pybamm-team/PyBaMM/pull/1459))
- Added `ElectrodeSOH` model for calculating capacities and stoichiometric limits ([#1459](https://github.com/pybamm-team/PyBaMM/pull/1459))
- Added Batch Study class ([#1455](https://github.com/pybamm-team/PyBaMM/pull/1455))
- Added `ConcatenationVariable`, which is automatically created when variables are concatenated ([#1453](https://github.com/pybamm-team/PyBaMM/pull/1453))
- Added "fast with events" mode for the CasADi solver, which solves a model and finds events more efficiently than "safe" mode. As of PR #1450 this feature is still being tested and "safe" mode remains the default ([#1450](https://github.com/pybamm-team/PyBaMM/pull/1450))

## Optimizations

- Models that mostly use x-averaged quantities (SPM and SPMe) now use x-averaged degradation models ([#1490](https://github.com/pybamm-team/PyBaMM/pull/1490))
- Improved how the CasADi solver's "safe" mode finds events ([#1450](https://github.com/pybamm-team/PyBaMM/pull/1450))
- Perform more automatic simplifications of the expression tree ([#1449](https://github.com/pybamm-team/PyBaMM/pull/1449))
- Reduce time taken to hash a sparse `Matrix` object ([#1449](https://github.com/pybamm-team/PyBaMM/pull/1449))

## Bug fixes

- Fixed bug with `load_function` ([#1675](https://github.com/pybamm-team/PyBaMM/pull/1675))
- Updated documentation to include some previously missing functions, such as `erf` and `tanh` ([#1628](https://github.com/pybamm-team/PyBaMM/pull/1628))
- Fixed reading citation file without closing ([#1620](https://github.com/pybamm-team/PyBaMM/pull/1620))
- Porosity variation for SEI and plating models is calculated from the film thickness rather than from a separate ODE ([#1617](https://github.com/pybamm-team/PyBaMM/pull/1617))
- Fixed a bug where the order of the indexing for the entries of variables discretised using FEM was incorrect ([#1556](https://github.com/pybamm-team/PyBaMM/pull/1556))
- Fix broken module import for spyder when running a script twice ([#1555](https://github.com/pybamm-team/PyBaMM/pull/1555))
- Fixed ElectrodeSOH model for multi-dimensional simulations ([#1548](https://github.com/pybamm-team/PyBaMM/pull/1548))
- Removed the overly-restrictive check "each variable in the algebraic eqn keys must appear in the eqn" ([#1510](https://github.com/pybamm-team/PyBaMM/pull/1510))
- Made parameters importable through pybamm ([#1475](https://github.com/pybamm-team/PyBaMM/pull/1475))

## Breaking changes

- Refactored the `particle` submodel module, with the models having no size distribution now found in `particle.no_distribution`, and those with a size distribution in `particle.size_distribution`. Renamed submodels to indicate the transport model (Fickian diffusion, polynomial profile) and if they are "x-averaged". E.g., `FickianManyParticles` and `FickianSingleParticle` are now `no_distribution.FickianDiffusion` and `no_distribution.XAveragedFickianDiffusion` ([#1602](https://github.com/pybamm-team/PyBaMM/pull/1602))
- Changed sensitivity API. Removed `ProcessedSymbolicVariable`, all sensitivity now handled within the solvers and `ProcessedVariable` ([#1552](https://github.com/pybamm-team/PyBaMM/pull/1552),[#2276](https://github.com/pybamm-team/PyBaMM/pull/2276))
- The `Yang2017` parameter set has been removed as the complete parameter set is not publicly available in the literature ([#1577](https://github.com/pybamm-team/PyBaMM/pull/1577))
- Changed how options are specified for the "loss of active material" and "particle cracking" submodels. "loss of active material" can now be one of "none", "stress-driven", or "reaction-driven", or a 2-tuple for different options in negative and positive electrode. Similarly "particle cracking" (now called "particle mechanics") can now be "none", "swelling only", "swelling and cracking", or a 2-tuple ([#1490](https://github.com/pybamm-team/PyBaMM/pull/1490))
- Changed the variable in the full diffusion model from "Electrolyte concentration" to "Porosity times concentration" ([#1476](https://github.com/pybamm-team/PyBaMM/pull/1476))
- Renamed `lithium-ion` folder to `lithium_ion` and `lead-acid` folder to `lead_acid` in parameters ([#1464](https://github.com/pybamm-team/PyBaMM/pull/1464))

# [v0.4.0](https://github.com/pybamm-team/PyBaMM/tree/v0.4.0) - 2021-03-28

This release introduces:

- several new models, including reversible and irreversible plating submodels, submodels for loss of active material, Yang et al.'s (2017) coupled SEI/plating/pore clogging model, and the Newman-Tobias model
- internal optimizations for solving models, particularly for simulating experiments, with more accurate event detection and more efficient numerical methods and post-processing
- parallel solutions of a model with different inputs
- a cleaner installation process for Mac when installing from PyPI, no longer requiring a Homebrew installation of Sundials
- improved plotting functionality, including adding a new 'voltage component' plot
- several other new features, optimizations, and bug fixes, summarized below

## Features

- Added `NewmanTobias` li-ion battery model ([#1423](https://github.com/pybamm-team/PyBaMM/pull/1423))
- Added `plot_voltage_components` to easily plot the component overpotentials that make up the voltage ([#1419](https://github.com/pybamm-team/PyBaMM/pull/1419))
- Made `QuickPlot` more customizable and added an example ([#1419](https://github.com/pybamm-team/PyBaMM/pull/1419))
- `Solution` objects can now be created by stepping _different_ models ([#1408](https://github.com/pybamm-team/PyBaMM/pull/1408))
- Added Yang et al 2017 model that couples irreversible lithium plating, SEI growth and change in porosity which produces a transition from linear to nonlinear degradation pattern of lithium-ion battery over extended cycles([#1398](https://github.com/pybamm-team/PyBaMM/pull/1398))
- Added support for Python 3.9 and dropped support for Python 3.6. Python 3.6 may still work but is now untested ([#1370](https://github.com/pybamm-team/PyBaMM/pull/1370))
- Added the electrolyte overpotential and Ohmic losses for full conductivity, including surface form ([#1350](https://github.com/pybamm-team/PyBaMM/pull/1350))
- Added functionality to `Citations` to print formatted citations ([#1340](https://github.com/pybamm-team/PyBaMM/pull/1340))
- Updated the way events are handled in `CasadiSolver` for more accurate event location ([#1328](https://github.com/pybamm-team/PyBaMM/pull/1328))
- Added error message if initial conditions are outside the bounds of a variable ([#1326](https://github.com/pybamm-team/PyBaMM/pull/1326))
- Added temperature dependence to density, heat capacity and thermal conductivity ([#1323](https://github.com/pybamm-team/PyBaMM/pull/1323))
- Added temperature dependence to the transference number (`t_plus`) ([#1317](https://github.com/pybamm-team/PyBaMM/pull/1317))
- Added new functionality for `Interpolant` ([#1312](https://github.com/pybamm-team/PyBaMM/pull/1312))
- Added option to express experiments (and extract solutions) in terms of cycles of operating condition ([#1309](https://github.com/pybamm-team/PyBaMM/pull/1309))
- The event time and state are now returned as part of `Solution.t` and `Solution.y` so that the event is accurately captured in the returned solution ([#1300](https://github.com/pybamm-team/PyBaMM/pull/1300))
- Added reversible and irreversible lithium plating models ([#1287](https://github.com/pybamm-team/PyBaMM/pull/1287))
- Reformatted the `BasicDFNHalfCell` to be consistent with the other models ([#1282](https://github.com/pybamm-team/PyBaMM/pull/1282))
- Added option to make the total interfacial current density a state ([#1280](https://github.com/pybamm-team/PyBaMM/pull/1280))
- Added functionality to initialize a model using the solution from another model ([#1278](https://github.com/pybamm-team/PyBaMM/pull/1278))
- Added submodels for active material ([#1262](https://github.com/pybamm-team/PyBaMM/pull/1262))
- Updated solvers' method `solve()` so it can take a list of inputs dictionaries as the `inputs` keyword argument. In this case the model is solved for each input set in the list, and a list of solutions mapping the set of inputs to the solutions is returned. Note that `solve()` can still take a single dictionary as the `inputs` keyword argument. In this case the behaviour is unchanged compared to previous versions.([#1261](https://github.com/pybamm-team/PyBaMM/pull/1261))
- Added composite surface form electrolyte models: `CompositeDifferential` and `CompositeAlgebraic` ([#1207](https://github.com/pybamm-team/PyBaMM/issues/1207))

## Optimizations

- Improved the way an `Experiment` is simulated to reduce solve time (at the cost of slightly higher set-up time) ([#1408](https://github.com/pybamm-team/PyBaMM/pull/1408))
- Add script and workflow to automatically update parameter_sets.py docstrings ([#1371](https://github.com/pybamm-team/PyBaMM/pull/1371))
- Add URLs checker in workflows ([#1347](https://github.com/pybamm-team/PyBaMM/pull/1347))
- The `Solution` class now only creates the concatenated `y` when the user asks for it. This is an optimization step as the concatenation can be slow, especially with larger experiments ([#1331](https://github.com/pybamm-team/PyBaMM/pull/1331))
- If solver method `solve()` is passed a list of inputs as the `inputs` keyword argument, the resolution of the model for each input set is spread across several Python processes, usually running in parallel on different processors. The default number of processes is the number of processors available. `solve()` takes a new keyword argument `nproc` which can be used to set this number a manually.
- Variables are now post-processed using CasADi ([#1316](https://github.com/pybamm-team/PyBaMM/pull/1316))
- Operations such as `1*x` and `0+x` now directly return `x` ([#1252](https://github.com/pybamm-team/PyBaMM/pull/1252))

## Bug fixes

- Fixed a bug on the boundary conditions of `FickianSingleParticle` and `FickianManyParticles` to ensure mass is conserved ([#1421](https://github.com/pybamm-team/PyBaMM/pull/1421))
- Fixed a bug where the `PolynomialSingleParticle` submodel gave incorrect results with "dimensionality" equal to 2 ([#1411](https://github.com/pybamm-team/PyBaMM/pull/1411))
- Fixed a bug where volume averaging in 0D gave the wrong result ([#1411](https://github.com/pybamm-team/PyBaMM/pull/1411))
- Fixed a sign error in the positive electrode ohmic losses ([#1407](https://github.com/pybamm-team/PyBaMM/pull/1407))
- Fixed the formulation of the EC reaction SEI model ([#1397](https://github.com/pybamm-team/PyBaMM/pull/1397))
- Simulations now stop when an experiment becomes infeasible ([#1395](https://github.com/pybamm-team/PyBaMM/pull/1395))
- Added a check for domains in `Concatenation` ([#1368](https://github.com/pybamm-team/PyBaMM/pull/1368))
- Differentiation now works even when the differentiation variable is a constant ([#1294](https://github.com/pybamm-team/PyBaMM/pull/1294))
- Fixed a bug where the event time and state were no longer returned as part of the solution ([#1344](https://github.com/pybamm-team/PyBaMM/pull/1344))
- Fixed a bug in `CasadiSolver` safe mode which crashed when there were extrapolation events but no termination events ([#1321](https://github.com/pybamm-team/PyBaMM/pull/1321))
- When an `Interpolant` is extrapolated an error is raised for `CasadiSolver` (and a warning is raised for the other solvers) ([#1315](https://github.com/pybamm-team/PyBaMM/pull/1315))
- Fixed `Simulation` and `model.new_copy` to fix a bug where changes to the model were overwritten ([#1278](https://github.com/pybamm-team/PyBaMM/pull/1278))

## Breaking changes

- Removed `Simplification` class and `.simplify()` function ([#1369](https://github.com/pybamm-team/PyBaMM/pull/1369))
- All example notebooks in PyBaMM's GitHub repository must now include the command `pybamm.print_citations()`, otherwise the tests will fail. This is to encourage people to use this command to cite the relevant papers ([#1340](https://github.com/pybamm-team/PyBaMM/pull/1340))
- Notation has been homogenised to use positive and negative electrode (instead of cathode and anode). This applies to the parameter folders (now called `'positive_electrodes'` and `'negative_electrodes'`) and the options of `active_material` and `particle_cracking` submodels (now called `'positive'` and `'negative'`) ([#1337](https://github.com/pybamm-team/PyBaMM/pull/1337))
- `Interpolant` now takes `x` and `y` instead of a single `data` entry ([#1312](https://github.com/pybamm-team/PyBaMM/pull/1312))
- Boolean model options ('sei porosity change', 'convection') must now be given in string format ('true' or 'false' instead of True or False) ([#1280](https://github.com/pybamm-team/PyBaMM/pull/1280))
- Operations such as `1*x` and `0+x` now directly return `x`. This can be bypassed by explicitly creating the binary operators, e.g. `pybamm.Multiplication(1, x)` ([#1252](https://github.com/pybamm-team/PyBaMM/pull/1252))
- `'Cell capacity [A.h]'` has been renamed to `'Nominal cell capacity [A.h]'`. `'Cell capacity [A.h]'` will be deprecated in the next release. ([#1352](https://github.com/pybamm-team/PyBaMM/pull/1352))

# [v0.3.0](https://github.com/pybamm-team/PyBaMM/tree/v0.3.0) - 2020-12-01

This release introduces a new aging model for particle mechanics, a new reduced-order model (TSPMe), and a parameter set for A123 LFP cells. Additionally, there have been several backend optimizations to speed up model creation and solving, and other minor features and bug fixes.

## Features

- Added a submodel for particle mechanics ([#1232](https://github.com/pybamm-team/PyBaMM/pull/1232))
- Added a notebook on how to speed up the solver and handle instabilities ([#1223](https://github.com/pybamm-team/PyBaMM/pull/1223))
- Improve string printing of `BinaryOperator`, `Function`, and `Concatenation` objects ([#1223](https://github.com/pybamm-team/PyBaMM/pull/1223))
- Added `Solution.integration_time`, which is the time taken just by the integration subroutine, without extra setups ([#1223](https://github.com/pybamm-team/PyBaMM/pull/1223))
- Added parameter set for an A123 LFP cell ([#1209](https://github.com/pybamm-team/PyBaMM/pull/1209))
- Added variables related to equivalent circuit models ([#1204](https://github.com/pybamm-team/PyBaMM/pull/1204))
- Added the `Integrated` electrolyte conductivity submodel ([#1188](https://github.com/pybamm-team/PyBaMM/pull/1188))
- Added an example script to check conservation of lithium ([#1186](https://github.com/pybamm-team/PyBaMM/pull/1186))
- Added `erf` and `erfc` functions ([#1184](https://github.com/pybamm-team/PyBaMM/pull/1184))

## Optimizations

- Add (optional) smooth approximations for the `Minimum`, `Maximum`, `Heaviside`, and `AbsoluteValue` operators ([#1223](https://github.com/pybamm-team/PyBaMM/pull/1223))
- Avoid unnecessary repeated computations in the solvers ([#1222](https://github.com/pybamm-team/PyBaMM/pull/1222))
- Rewrite `Symbol.is_constant` to be more efficient ([#1222](https://github.com/pybamm-team/PyBaMM/pull/1222))
- Cache shape and size calculations ([#1222](https://github.com/pybamm-team/PyBaMM/pull/1222))
- Only instantiate the geometric, electrical and thermal parameter classes once ([#1222](https://github.com/pybamm-team/PyBaMM/pull/1222))

## Bug fixes

- Quickplot now works when timescale or lengthscale is a function of an input parameter ([#1234](https://github.com/pybamm-team/PyBaMM/pull/1234))
- Fix bug that was slowing down creation of the EC reaction SEI submodel ([#1227](https://github.com/pybamm-team/PyBaMM/pull/1227))
- Add missing separator thermal parameters for the Ecker parameter set ([#1226](https://github.com/pybamm-team/PyBaMM/pull/1226))
- Make sure simulation solves when evaluated timescale is a function of an input parameter ([#1218](https://github.com/pybamm-team/PyBaMM/pull/1218))
- Raise error if saving to MATLAB with variable names that MATLAB can't read, and give option of providing alternative variable names ([#1206](https://github.com/pybamm-team/PyBaMM/pull/1206))
- Raise error if the boundary condition at the origin in a spherical domain is other than no-flux ([#1175](https://github.com/pybamm-team/PyBaMM/pull/1175))
- Fix boundary conditions at r = 0 for Creating Models notebooks ([#1173](https://github.com/pybamm-team/PyBaMM/pull/1173))

## Breaking changes

- The parameters "Positive/Negative particle distribution in x" and "Positive/Negative surface area to volume ratio distribution in x" have been deprecated. Instead, users can provide "Positive/Negative particle radius [m]" and "Positive/Negative surface area to volume ratio [m-1]" directly as functions of through-cell position (x [m]) ([#1237](https://github.com/pybamm-team/PyBaMM/pull/1237))

# [v0.2.4](https://github.com/pybamm-team/PyBaMM/tree/v0.2.4) - 2020-09-07

This release adds new operators for more complex models, some basic sensitivity analysis, and a spectral volumes spatial method, as well as some small bug fixes.

## Features

- Added variables which track the total amount of lithium in the system ([#1136](https://github.com/pybamm-team/PyBaMM/pull/1136))
- Added `Upwind` and `Downwind` operators for convection ([#1134](https://github.com/pybamm-team/PyBaMM/pull/1134))
- Added Getting Started notebook on solver options and changing the mesh. Also added a notebook detailing the different thermal options, and a notebook explaining the steps that occur behind the scenes in the `Simulation` class ([#1131](https://github.com/pybamm-team/PyBaMM/pull/1131))
- Added particle submodel that use a polynomial approximation to the concentration within the electrode particles ([#1130](https://github.com/pybamm-team/PyBaMM/pull/1130))
- Added `Modulo`, `Floor` and `Ceiling` operators ([#1121](https://github.com/pybamm-team/PyBaMM/pull/1121))
- Added DFN model for a half cell ([#1121](https://github.com/pybamm-team/PyBaMM/pull/1121))
- Automatically compute surface area to volume ratio based on particle shape for li-ion models ([#1120](https://github.com/pybamm-team/PyBaMM/pull/1120))
- Added "R-averaged particle concentration" variables ([#1118](https://github.com/pybamm-team/PyBaMM/pull/1118))
- Added support for sensitivity calculations to the casadi solver ([#1109](https://github.com/pybamm-team/PyBaMM/pull/1109))
- Added support for index 1 semi-explicit dae equations and sensitivity calculations to JAX BDF solver ([#1107](https://github.com/pybamm-team/PyBaMM/pull/1107))
- Allowed keyword arguments to be passed to `Simulation.plot()` ([#1099](https://github.com/pybamm-team/PyBaMM/pull/1099))
- Added the Spectral Volumes spatial method and the submesh that it works with ([#900](https://github.com/pybamm-team/PyBaMM/pull/900))

## Bug fixes

- Fixed bug where some parameters were not being set by the `EcReactionLimited` SEI model ([#1136](https://github.com/pybamm-team/PyBaMM/pull/1136))
- Fixed bug on electrolyte potential for `BasicDFNHalfCell` ([#1133](https://github.com/pybamm-team/PyBaMM/pull/1133))
- Fixed `r_average` to work with `SecondaryBroadcast` ([#1118](https://github.com/pybamm-team/PyBaMM/pull/1118))
- Fixed finite volume discretisation of spherical integrals ([#1118](https://github.com/pybamm-team/PyBaMM/pull/1118))
- `t_eval` now gets changed to a `linspace` if a list of length 2 is passed ([#1113](https://github.com/pybamm-team/PyBaMM/pull/1113))
- Fixed bug when setting a function with an `InputParameter` ([#1111](https://github.com/pybamm-team/PyBaMM/pull/1111))

## Breaking changes

- The "fast diffusion" particle option has been renamed "uniform profile" ([#1130](https://github.com/pybamm-team/PyBaMM/pull/1130))
- The modules containing standard parameters are now classes so they can take options
  (e.g. `standard_parameters_lithium_ion` is now `LithiumIonParameters`) ([#1120](https://github.com/pybamm-team/PyBaMM/pull/1120))
- Renamed `quick_plot_vars` to `output_variables` in `Simulation` to be consistent with `QuickPlot`. Passing `quick_plot_vars` to `Simulation.plot()` has been deprecated and `output_variables` should be passed instead ([#1099](https://github.com/pybamm-team/PyBaMM/pull/1099))

# [v0.2.3](https://github.com/pybamm-team/PyBaMM/tree/v0.2.3) - 2020-07-01

This release enables the use of [Google Colab](https://colab.research.google.com/github/pybamm-team/PyBaMM/blob/main/) for running example notebooks, and adds some small new features and bug fixes.

## Features

- Added JAX evaluator, and ODE solver ([#1038](https://github.com/pybamm-team/PyBaMM/pull/1038))
- Reformatted Getting Started notebooks ([#1083](https://github.com/pybamm-team/PyBaMM/pull/1083))
- Reformatted Landesfeind electrolytes ([#1064](https://github.com/pybamm-team/PyBaMM/pull/1064))
- Adapted examples to be run in Google Colab ([#1061](https://github.com/pybamm-team/PyBaMM/pull/1061))
- Added some new solvers for algebraic models ([#1059](https://github.com/pybamm-team/PyBaMM/pull/1059))
- Added `length_scales` attribute to models ([#1058](https://github.com/pybamm-team/PyBaMM/pull/1058))
- Added averaging in secondary dimensions ([#1057](https://github.com/pybamm-team/PyBaMM/pull/1057))
- Added SEI reaction based on Yang et. al. 2017 and reduction in porosity ([#1009](https://github.com/pybamm-team/PyBaMM/issues/1009))

## Optimizations

- Reformatted CasADi "safe" mode to deal with events better ([#1089](https://github.com/pybamm-team/PyBaMM/pull/1089))

## Bug fixes

- Fixed a bug in `InterstitialDiffusionLimited` ([#1097](https://github.com/pybamm-team/PyBaMM/pull/1097))
- Fixed `Simulation` to keep different copies of the model so that parameters can be changed between simulations ([#1090](https://github.com/pybamm-team/PyBaMM/pull/1090))
- Fixed `model.new_copy()` to keep custom submodels ([#1090](https://github.com/pybamm-team/PyBaMM/pull/1090))
- 2D processed variables can now be evaluated at the domain boundaries ([#1088](https://github.com/pybamm-team/PyBaMM/pull/1088))
- Update the default variable points to better capture behaviour in the solid particles in li-ion models ([#1081](https://github.com/pybamm-team/PyBaMM/pull/1081))
- Fix `QuickPlot` to display variables discretised by FEM (in y-z) properly ([#1078](https://github.com/pybamm-team/PyBaMM/pull/1078))
- Add length scales to `EffectiveResistance` models ([#1071](https://github.com/pybamm-team/PyBaMM/pull/1071))
- Allowed for pybamm functions exp, sin, cos, sqrt to be used in expression trees that
  are converted to casadi format ([#1067](https://github.com/pybamm-team/PyBaMM/pull/1067))
- Fix a bug where variables that depend on y and z were transposed in `QuickPlot` ([#1055](https://github.com/pybamm-team/PyBaMM/pull/1055))

## Breaking changes

- `Simulation.specs` and `Simulation.set_defaults` have been deprecated. Users should create a new `Simulation` object for each different case instead ([#1090](https://github.com/pybamm-team/PyBaMM/pull/1090))
- The solution times `t_eval` must now be provided to `Simulation.solve()` when not using an experiment or prescribing the current using drive cycle data ([#1086](https://github.com/pybamm-team/PyBaMM/pull/1086))

# [v0.2.2](https://github.com/pybamm-team/PyBaMM/tree/v0.2.2) - 2020-06-01

New SEI models, simplification of submodel structure, as well as optimisations and general bug fixes.

## Features

- Reformatted `Geometry` and `Mesh` classes ([#1032](https://github.com/pybamm-team/PyBaMM/pull/1032))
- Added arbitrary geometry to the lumped thermal model ([#718](https://github.com/pybamm-team/PyBaMM/issues/718))
- Allowed `ProcessedVariable` to handle cases where `len(solution.t)=1` ([#1020](https://github.com/pybamm-team/PyBaMM/pull/1020))
- Added `BackwardIndefiniteIntegral` symbol ([#1014](https://github.com/pybamm-team/PyBaMM/pull/1014))
- Added `plot` and `plot2D` to enable easy plotting of `pybamm.Array` objects ([#1008](https://github.com/pybamm-team/PyBaMM/pull/1008))
- Updated effective current collector models and added example notebook ([#1007](https://github.com/pybamm-team/PyBaMM/pull/1007))
- Added SEI film resistance as an option ([#994](https://github.com/pybamm-team/PyBaMM/pull/994))
- Added `parameters` attribute to `pybamm.BaseModel` and `pybamm.Geometry` that lists all of the required parameters ([#993](https://github.com/pybamm-team/PyBaMM/pull/993))
- Added tab, edge, and surface cooling ([#965](https://github.com/pybamm-team/PyBaMM/pull/965))
- Added functionality to solver to automatically discretise a 0D model ([#947](https://github.com/pybamm-team/PyBaMM/pull/947))
- Added sensitivity to `CasadiAlgebraicSolver` ([#940](https://github.com/pybamm-team/PyBaMM/pull/940))
- Added `ProcessedSymbolicVariable` class, which can handle symbolic variables (i.e. variables for which the inputs are symbolic) ([#940](https://github.com/pybamm-team/PyBaMM/pull/940))
- Made `QuickPlot` compatible with Google Colab ([#935](https://github.com/pybamm-team/PyBaMM/pull/935))
- Added `BasicFull` model for lead-acid ([#932](https://github.com/pybamm-team/PyBaMM/pull/932))
- Added 'arctan' function ([#973](https://github.com/pybamm-team/PyBaMM/pull/973))

## Optimizations

- Implementing the use of GitHub Actions for CI ([#855](https://github.com/pybamm-team/PyBaMM/pull/855))
- Changed default solver for DAE models to `CasadiSolver` ([#978](https://github.com/pybamm-team/PyBaMM/pull/978))
- Added some extra simplifications to the expression tree ([#971](https://github.com/pybamm-team/PyBaMM/pull/971))
- Changed the behaviour of "safe" mode in `CasadiSolver` ([#956](https://github.com/pybamm-team/PyBaMM/pull/956))
- Sped up model building ([#927](https://github.com/pybamm-team/PyBaMM/pull/927))
- Changed default solver for lead-acid to `CasadiSolver` ([#927](https://github.com/pybamm-team/PyBaMM/pull/927))

## Bug fixes

- Fix a bug where slider plots do not update properly in notebooks ([#1041](https://github.com/pybamm-team/PyBaMM/pull/1041))
- Fix storing and plotting external variables in the solution ([#1026](https://github.com/pybamm-team/PyBaMM/pull/1026))
- Fix running a simulation with a model that is already discretized ([#1025](https://github.com/pybamm-team/PyBaMM/pull/1025))
- Fix CI not triggering for PR. ([#1013](https://github.com/pybamm-team/PyBaMM/pull/1013))
- Fix schedule testing running too often. ([#1010](https://github.com/pybamm-team/PyBaMM/pull/1010))
- Fix doctests failing due to mismatch in unsorted output.([#990](https://github.com/pybamm-team/PyBaMM/pull/990))
- Added extra checks when creating a model, for clearer errors ([#971](https://github.com/pybamm-team/PyBaMM/pull/971))
- Fixed `Interpolant` ids to allow processing ([#962](https://github.com/pybamm-team/PyBaMM/pull/962))
- Fixed a bug in the initial conditions of the potential pair model ([#954](https://github.com/pybamm-team/PyBaMM/pull/954))
- Changed simulation attributes to assign copies rather than the objects themselves ([#952](https://github.com/pybamm-team/PyBaMM/pull/952))
- Added default values to base model so that it works with the `Simulation` class ([#952](https://github.com/pybamm-team/PyBaMM/pull/952))
- Fixed solver to recompute initial conditions when inputs are changed ([#951](https://github.com/pybamm-team/PyBaMM/pull/951))
- Reformatted thermal submodels ([#938](https://github.com/pybamm-team/PyBaMM/pull/938))
- Reformatted electrolyte submodels ([#927](https://github.com/pybamm-team/PyBaMM/pull/927))
- Reformatted convection submodels ([#635](https://github.com/pybamm-team/PyBaMM/pull/635))

## Breaking changes

- Geometry should no longer be given keys 'primary' or 'secondary' ([#1032](https://github.com/pybamm-team/PyBaMM/pull/1032))
- Calls to `ProcessedVariable` objects are now made using dimensional time and space ([#1028](https://github.com/pybamm-team/PyBaMM/pull/1028))
- For variables discretised using finite elements the result returned by calling `ProcessedVariable` is now transposed ([#1020](https://github.com/pybamm-team/PyBaMM/pull/1020))
- Renamed "surface area density" to "surface area to volume ratio" ([#975](https://github.com/pybamm-team/PyBaMM/pull/975))
- Replaced "reaction rate" with "exchange-current density" ([#975](https://github.com/pybamm-team/PyBaMM/pull/975))
- Changed the implementation of reactions in submodels ([#948](https://github.com/pybamm-team/PyBaMM/pull/948))
- Removed some inputs like `T_inf`, `R_g` and activation energies to some of the standard function parameters. This is because each of those inputs is specific to a particular function (e.g. the reference temperature at which the function was measured). To change a property such as the activation energy, users should create a new function, specifying the relevant property as a `Parameter` or `InputParameter` ([#942](https://github.com/pybamm-team/PyBaMM/pull/942))
- The thermal option 'xyz-lumped' has been removed. The option 'thermal current collector' has also been removed ([#938](https://github.com/pybamm-team/PyBaMM/pull/938))
- The 'C-rate' parameter has been deprecated. Use 'Current function [A]' instead. The cell capacity can be accessed as 'Cell capacity [A.h]', and used to calculate current from C-rate ([#952](https://github.com/pybamm-team/PyBaMM/pull/952))

# [v0.2.1](https://github.com/pybamm-team/PyBaMM/tree/v0.2.1) - 2020-03-31

New expression tree node types, models, parameter sets and solvers, as well as general bug fixes and new examples.

## Features

- Store variable slices in model for inspection ([#925](https://github.com/pybamm-team/PyBaMM/pull/925))
- Added LiNiCoO2 parameter set from Ecker et. al. ([#922](https://github.com/pybamm-team/PyBaMM/pull/922))
- Made t_plus (optionally) a function of electrolyte concentration, and added (1 + dlnf/dlnc) to models ([#921](https://github.com/pybamm-team/PyBaMM/pull/921))
- Added `DummySolver` for empty models ([#915](https://github.com/pybamm-team/PyBaMM/pull/915))
- Added functionality to broadcast to edges ([#891](https://github.com/pybamm-team/PyBaMM/pull/891))
- Reformatted and cleaned up `QuickPlot` ([#886](https://github.com/pybamm-team/PyBaMM/pull/886))
- Added thermal effects to lead-acid models ([#885](https://github.com/pybamm-team/PyBaMM/pull/885))
- Added a helper function for info on function parameters ([#881](https://github.com/pybamm-team/PyBaMM/pull/881))
- Added additional notebooks showing how to create and compare models ([#877](https://github.com/pybamm-team/PyBaMM/pull/877))
- Added `Minimum`, `Maximum` and `Sign` operators
  ([#876](https://github.com/pybamm-team/PyBaMM/pull/876))
- Added a search feature to `FuzzyDict` ([#875](https://github.com/pybamm-team/PyBaMM/pull/875))
- Add ambient temperature as a function of time ([#872](https://github.com/pybamm-team/PyBaMM/pull/872))
- Added `CasadiAlgebraicSolver` for solving algebraic systems with CasADi ([#868](https://github.com/pybamm-team/PyBaMM/pull/868))
- Added electrolyte functions from Landesfeind ([#860](https://github.com/pybamm-team/PyBaMM/pull/860))
- Add new symbols `VariableDot`, representing the derivative of a variable wrt time,
  and `StateVectorDot`, representing the derivative of a state vector wrt time
  ([#858](https://github.com/pybamm-team/PyBaMM/issues/858))

## Bug fixes

- Filter out discontinuities that occur after solve times
  ([#941](https://github.com/pybamm-team/PyBaMM/pull/945))
- Fixed tight layout for QuickPlot in jupyter notebooks ([#930](https://github.com/pybamm-team/PyBaMM/pull/930))
- Fixed bug raised if function returns a scalar ([#919](https://github.com/pybamm-team/PyBaMM/pull/919))
- Fixed event handling in `ScipySolver` ([#905](https://github.com/pybamm-team/PyBaMM/pull/905))
- Made input handling clearer in solvers ([#905](https://github.com/pybamm-team/PyBaMM/pull/905))
- Updated Getting started notebook 2 ([#903](https://github.com/pybamm-team/PyBaMM/pull/903))
- Reformatted external circuit submodels ([#879](https://github.com/pybamm-team/PyBaMM/pull/879))
- Some bug fixes to generalize specifying models that aren't battery models, see [#846](https://github.com/pybamm-team/PyBaMM/issues/846)
- Reformatted interface submodels to be more readable ([#866](https://github.com/pybamm-team/PyBaMM/pull/866))
- Removed double-counted "number of electrodes connected in parallel" from simulation ([#864](https://github.com/pybamm-team/PyBaMM/pull/864))

## Breaking changes

- Changed keyword argument `u` for inputs (when evaluating an object) to `inputs` ([#905](https://github.com/pybamm-team/PyBaMM/pull/905))
- Removed "set external temperature" and "set external potential" options. Use "external submodels" option instead ([#862](https://github.com/pybamm-team/PyBaMM/pull/862))

# [v0.2.0](https://github.com/pybamm-team/PyBaMM/tree/v0.2.0) - 2020-02-26

This release introduces many new features and optimizations. All models can now be solved using the pip installation - in particular, the DFN can be solved in around 0.1s. Other highlights include an improved user interface, simulations of experimental protocols (GITT, CCCV, etc), new parameter sets for NCA and LGM50, drive cycles, "input parameters" and "external variables" for quickly solving models with different parameter values and coupling with external software, and general bug fixes and optimizations.

## Features

- Added LG M50 parameter set from Chen 2020 ([#854](https://github.com/pybamm-team/PyBaMM/pull/854))
- Changed rootfinding algorithm to CasADi, scipy.optimize.root still accessible as an option ([#844](https://github.com/pybamm-team/PyBaMM/pull/844))
- Added capacitance effects to lithium-ion models ([#842](https://github.com/pybamm-team/PyBaMM/pull/842))
- Added NCA parameter set ([#824](https://github.com/pybamm-team/PyBaMM/pull/824))
- Added functionality to `Solution` that automatically gets `t_eval` from the data when simulating drive cycles and performs checks to ensure the output has the required resolution to accurately capture the input current ([#819](https://github.com/pybamm-team/PyBaMM/pull/819))
- Added `Citations` object to print references when specific functionality is used ([#818](https://github.com/pybamm-team/PyBaMM/pull/818))
- Updated `Solution` to allow exporting to matlab and csv formats ([#811](https://github.com/pybamm-team/PyBaMM/pull/811))
- Allow porosity to vary in space ([#809](https://github.com/pybamm-team/PyBaMM/pull/809))
- Added functionality to solve DAE models with non-smooth current inputs ([#808](https://github.com/pybamm-team/PyBaMM/pull/808))
- Added functionality to simulate experiments and testing protocols ([#807](https://github.com/pybamm-team/PyBaMM/pull/807))
- Added fuzzy string matching for parameters and variables ([#796](https://github.com/pybamm-team/PyBaMM/pull/796))
- Changed ParameterValues to raise an error when a parameter that wasn't previously defined is updated ([#796](https://github.com/pybamm-team/PyBaMM/pull/796))
- Added some basic models (BasicSPM and BasicDFN) in order to clearly demonstrate the PyBaMM model structure for battery models ([#795](https://github.com/pybamm-team/PyBaMM/pull/795))
- Allow initial conditions in the particle to depend on x ([#786](https://github.com/pybamm-team/PyBaMM/pull/786))
- Added the harmonic mean to the Finite Volume method, which is now used when computing fluxes ([#783](https://github.com/pybamm-team/PyBaMM/pull/783))
- Refactored `Solution` to make it a dictionary that contains all of the solution variables. This automatically creates `ProcessedVariable` objects when required, so that the solution can be obtained much more easily. ([#781](https://github.com/pybamm-team/PyBaMM/pull/781))
- Added notebook to explain broadcasts ([#776](https://github.com/pybamm-team/PyBaMM/pull/776))
- Added a step to discretisation that automatically compute the inverse of the mass matrix of the differential part of the problem so that the underlying DAEs can be provided in semi-explicit form, as required by the CasADi solver ([#769](https://github.com/pybamm-team/PyBaMM/pull/769))
- Added the gradient operation for the Finite Element Method ([#767](https://github.com/pybamm-team/PyBaMM/pull/767))
- Added `InputParameter` node for quickly changing parameter values ([#752](https://github.com/pybamm-team/PyBaMM/pull/752))
- Added submodels for operating modes other than current-controlled ([#751](https://github.com/pybamm-team/PyBaMM/pull/751))
- Changed finite volume discretisation to use exact values provided by Neumann boundary conditions when computing the gradient instead of adding ghost nodes([#748](https://github.com/pybamm-team/PyBaMM/pull/748))
- Added optional R(x) distribution in particle models ([#745](https://github.com/pybamm-team/PyBaMM/pull/745))
- Generalized importing of external variables ([#728](https://github.com/pybamm-team/PyBaMM/pull/728))
- Separated active and inactive material volume fractions ([#726](https://github.com/pybamm-team/PyBaMM/pull/726))
- Added submodels for tortuosity ([#726](https://github.com/pybamm-team/PyBaMM/pull/726))
- Simplified the interface for setting current functions ([#723](https://github.com/pybamm-team/PyBaMM/pull/723))
- Added Heaviside operator ([#723](https://github.com/pybamm-team/PyBaMM/pull/723))
- New extrapolation methods ([#707](https://github.com/pybamm-team/PyBaMM/pull/707))
- Added some "Getting Started" documentation ([#703](https://github.com/pybamm-team/PyBaMM/pull/703))
- Allow abs tolerance to be set by variable for IDA KLU solver ([#700](https://github.com/pybamm-team/PyBaMM/pull/700))
- Added Simulation class ([#693](https://github.com/pybamm-team/PyBaMM/pull/693)) with load/save functionality ([#732](https://github.com/pybamm-team/PyBaMM/pull/732))
- Added interface to CasADi solver ([#687](https://github.com/pybamm-team/PyBaMM/pull/687), [#691](https://github.com/pybamm-team/PyBaMM/pull/691), [#714](https://github.com/pybamm-team/PyBaMM/pull/714)). This makes the SUNDIALS DAE solvers (Scikits and KLU) truly optional (though IDA KLU is recommended for solving the DFN).
- Added option to use CasADi's Algorithmic Differentiation framework to calculate Jacobians ([#687](https://github.com/pybamm-team/PyBaMM/pull/687))
- Added method to evaluate parameters more easily ([#669](https://github.com/pybamm-team/PyBaMM/pull/669))
- Added `Jacobian` class to reuse known Jacobians of expressions ([#665](https://github.com/pybamm-team/PyBaMM/pull/670))
- Added `Interpolant` class to interpolate experimental data (e.g. OCP curves) ([#661](https://github.com/pybamm-team/PyBaMM/pull/661))
- Added interface (via pybind11) to sundials with the IDA KLU sparse linear solver ([#657](https://github.com/pybamm-team/PyBaMM/pull/657))
- Allowed parameters to be set by material or by specifying a particular paper ([#647](https://github.com/pybamm-team/PyBaMM/pull/647))
- Set relative and absolute tolerances independently in solvers ([#645](https://github.com/pybamm-team/PyBaMM/pull/645))
- Added basic method to allow (a part of) the State Vector to be updated with results obtained from another solution or package ([#624](https://github.com/pybamm-team/PyBaMM/pull/624))
- Added some non-uniform meshes in 1D and 2D ([#617](https://github.com/pybamm-team/PyBaMM/pull/617))

## Optimizations

- Now simplifying objects that are constant as soon as they are created ([#801](https://github.com/pybamm-team/PyBaMM/pull/801))
- Simplified solver interface ([#800](https://github.com/pybamm-team/PyBaMM/pull/800))
- Added caching for shape evaluation, used during discretisation ([#780](https://github.com/pybamm-team/PyBaMM/pull/780))
- Added an option to skip model checks during discretisation, which could be slow for large models ([#739](https://github.com/pybamm-team/PyBaMM/pull/739))
- Use CasADi's automatic differentation algorithms by default when solving a model ([#714](https://github.com/pybamm-team/PyBaMM/pull/714))
- Avoid re-checking size when making a copy of an `Index` object ([#656](https://github.com/pybamm-team/PyBaMM/pull/656))
- Avoid recalculating `_evaluation_array` when making a copy of a `StateVector` object ([#653](https://github.com/pybamm-team/PyBaMM/pull/653))

## Bug fixes

- Fixed a bug where current loaded from data was incorrectly scaled with the cell capacity ([#852](https://github.com/pybamm-team/PyBaMM/pull/852))
- Moved evaluation of initial conditions to solver ([#839](https://github.com/pybamm-team/PyBaMM/pull/839))
- Fixed a bug where the first line of the data wasn't loaded when parameters are loaded from data ([#819](https://github.com/pybamm-team/PyBaMM/pull/819))
- Made `graphviz` an optional dependency ([#810](https://github.com/pybamm-team/PyBaMM/pull/810))
- Fixed examples to run with basic pip installation ([#800](https://github.com/pybamm-team/PyBaMM/pull/800))
- Added events for CasADi solver when stepping ([#800](https://github.com/pybamm-team/PyBaMM/pull/800))
- Improved implementation of broadcasts ([#776](https://github.com/pybamm-team/PyBaMM/pull/776))
- Fixed a bug which meant that the Ohmic heating in the current collectors was incorrect if using the Finite Element Method ([#767](https://github.com/pybamm-team/PyBaMM/pull/767))
- Improved automatic broadcasting ([#747](https://github.com/pybamm-team/PyBaMM/pull/747))
- Fixed bug with wrong temperature in initial conditions ([#737](https://github.com/pybamm-team/PyBaMM/pull/737))
- Improved flexibility of parameter values so that parameters (such as diffusivity or current) can be set as functions or scalars ([#723](https://github.com/pybamm-team/PyBaMM/pull/723))
- Fixed a bug where boundary conditions were sometimes handled incorrectly in 1+1D models ([#713](https://github.com/pybamm-team/PyBaMM/pull/713))
- Corrected a sign error in Dirichlet boundary conditions in the Finite Element Method ([#706](https://github.com/pybamm-team/PyBaMM/pull/706))
- Passed the correct dimensional temperature to open circuit potential ([#702](https://github.com/pybamm-team/PyBaMM/pull/702))
- Added missing temperature dependence in electrolyte and interface submodels ([#698](https://github.com/pybamm-team/PyBaMM/pull/698))
- Fixed differentiation of functions that have more than one argument ([#687](https://github.com/pybamm-team/PyBaMM/pull/687))
- Added warning if `ProcessedVariable` is called outside its interpolation range ([#681](https://github.com/pybamm-team/PyBaMM/pull/681))
- Updated installation instructions for Mac OS ([#680](https://github.com/pybamm-team/PyBaMM/pull/680))
- Improved the way `ProcessedVariable` objects are created in higher dimensions ([#581](https://github.com/pybamm-team/PyBaMM/pull/581))

## Breaking changes

- Time for solver should now be given in seconds ([#832](https://github.com/pybamm-team/PyBaMM/pull/832))
- Model events are now represented as a list of `pybamm.Event` ([#759](https://github.com/pybamm-team/PyBaMM/issues/759)
- Removed `ParameterValues.update_model`, whose functionality is now replaced by `InputParameter` ([#801](https://github.com/pybamm-team/PyBaMM/pull/801))
- Removed `Outer` and `Kron` nodes as no longer used ([#777](https://github.com/pybamm-team/PyBaMM/pull/777))
- Moved `results` to separate repositories ([#761](https://github.com/pybamm-team/PyBaMM/pull/761))
- The parameters "Bruggeman coefficient" must now be specified separately as "Bruggeman coefficient (electrolyte)" and "Bruggeman coefficient (electrode)"
- The current classes (`GetConstantCurrent`, `GetUserCurrent` and `GetUserData`) have now been removed. Please refer to the [`change-input-current` notebook](https://github.com/pybamm-team/PyBaMM/blob/develop/docs/source/examples/notebooks/change-input-current.ipynb) for information on how to specify an input current
- Parameter functions must now use pybamm functions instead of numpy functions (e.g. `pybamm.exp` instead of `numpy.exp`), as these are then used to construct the expression tree directly. Generally, pybamm syntax follows numpy syntax; please get in touch if a function you need is missing.
- The current must now be updated by changing "Current function [A]" or "C-rate" instead of "Typical current [A]"

# [v0.1.0](https://github.com/pybamm-team/PyBaMM/tree/v0.1.0) - 2019-10-08

This is the first official version of PyBaMM.
Please note that PyBaMM in still under active development, and so the API may change in the future.

## Features

### Models

#### Lithium-ion

- Single Particle Model (SPM)
- Single Particle Model with electrolyte (SPMe)
- Doyle-Fuller-Newman (DFN) model

with the following optional physics:

- Thermal effects
- Fast diffusion in particles
- 2+1D (pouch cell)

#### Lead-acid

- Leading-Order Quasi-Static model
- First-Order Quasi-Static model
- Composite model
- Full model

with the following optional physics:

- Hydrolysis side reaction
- Capacitance effects
- 2+1D

### Spatial discretisations

- Finite Volume (1D only)
- Finite Element (scikit, 2D only)

### Solvers

- Scipy
- Scikits ODE
- Scikits DAE
- IDA KLU sparse linear solver (Sundials)
- Algebraic (root-finding)<|MERGE_RESOLUTION|>--- conflicted
+++ resolved
@@ -1,20 +1,16 @@
 # [Unreleased](https://github.com/pybamm-team/PyBaMM/)
 
-<<<<<<< HEAD
 ## Features
 - Implement the MSMR model ([#3116](https://github.com/pybamm-team/PyBaMM/pull/3116))
+
 ## Bug fixes
 
 - Rename `param.opc_soc_0_dimensional` and `param.opc_soc_100_dimensional` to `param.ocp_soc_0_dimensional` and `param.ocp_soc_100_dimensional` (`opc` to `ocp`) ([#3116](https://github.com/pybamm-team/PyBaMM/pull/3116))
-=======
+- Parameters in `Prada2013` have been updated to better match those given in the paper, which is a 2.3 Ah cell, instead of the mix-and-match with the 1.1 Ah cell from Lain2019.
+
 ## Breaking changes
 
 - PyBaMM now has optional dependencies that can be installed with the pattern `pip install pybamm[option]` e.g. `pybamm[plot]` ([#3044](https://github.com/pybamm-team/PyBaMM/pull/3044))
-
-## Bug fixes
-
-- Parameters in `Prada2013` have been updated to better match those given in the paper, which is a 2.3 Ah cell, instead of the mix-and-match with the 1.1 Ah cell from Lain2019.
->>>>>>> f389db20
 
 # [v23.5](https://github.com/pybamm-team/PyBaMM/tree/v23.5) - 2023-06-18
 
