# [Unreleased](https://github.com/pybamm-team/PyBaMM/)

## Features

<<<<<<< HEAD
-   Reformated submodel structure to allow composite electrodes. Composite positive electrode is now also possible. With current implementation, electrodes can have at most two phases. ([#2248](https://github.com/pybamm-team/PyBaMM/pull/2248))
=======
-   Added new cumulative variables `Throughput capacity [A.h]` and `Throughput energy [W.h]` to standard variables and summary variables, to assist with degradation studies. Throughput variables are only calculated if `calculate discharge energy` is set to `true`. `Time [s]` and `Time [h]` also added to summary variables. ([#2249](https://github.com/pybamm-team/PyBaMM/pull/2249))
-   Added `lipf6_OKane2022` electrolyte to `OKane2022` parameter set ([#2249](https://github.com/pybamm-team/PyBaMM/pull/2249))
>>>>>>> a1bc6781

## Bug fixes

-   Added new parameter `Ratio of lithium moles to SEI moles` (short name z_sei) to fix a bug where this number was incorrectly hardcoded to 1. ([#2222](https://github.com/pybamm-team/PyBaMM/pull/2222))
-   Changed short name of parameter `Inner SEI reaction proportion` from alpha_SEI to inner_sei_proportion, to avoid confusion with transfer coefficients. ([#2222](https://github.com/pybamm-team/PyBaMM/pull/2222))
-   Deleted legacy parameters with short names beta_sei and beta_plating. ([#2222](https://github.com/pybamm-team/PyBaMM/pull/2222))
-   Corrected initial SEI thickness for OKane2022 parameter set. ([#2218](https://github.com/pybamm-team/PyBaMM/pull/2218))

## Optimizations

-   Added limits for variables in some functions to avoid division by zero, sqrt(negative number), etc ([#2213](https://github.com/pybamm-team/PyBaMM/pull/2213))

## Breaking changes

-   Parameters specific to a (primary/secondary) phase in a domain are doubly nested. e.g. `param.c_n_max` is now `param.n.prim.c_max` ([#2248](https://github.com/pybamm-team/PyBaMM/pull/2248))

# [v22.7](https://github.com/pybamm-team/PyBaMM/tree/v22.7) - 2022-07-31

## Features 

-   Moved general code about submodels to `BaseModel` instead of `BaseBatteryModel`, making it easier to build custom models from submodels. ([#2169](https://github.com/pybamm-team/PyBaMM/pull/2169))
-   Events can now be plotted as a regular variable (under the name "Event: event_name", e.g. "Event: Minimum voltage [V]") ([#2158](https://github.com/pybamm-team/PyBaMM/pull/2158))
-   Added example showing how to print whether a model is compatible with a parameter set ([#2112](https://github.com/pybamm-team/PyBaMM/pull/2112))
-   Added SEI growth on cracks ([#2104](https://github.com/pybamm-team/PyBaMM/pull/2104))
-   Added Arrhenius temperature dependence of SEI growth ([#2104](https://github.com/pybamm-team/PyBaMM/pull/2104))
-   The "Inner SEI reaction proportion" parameter actually gets used now ([#2104](https://github.com/pybamm-team/PyBaMM/pull/2104))
-   New OKane2022 parameter set replaces Chen2020_plating ([#2104](https://github.com/pybamm-team/PyBaMM/pull/2104))
-   SEI growth, lithium plating and porosity change can now be set to distributed in `SPMe`. There is an additional option called `x-average side reactions` which allows to set this (note that for `SPM` it is always x-averaged). ([#2099](https://github.com/pybamm-team/PyBaMM/pull/2099))

## Optimizations

-   Improved eSOH calculations to be more robust ([#2192](https://github.com/pybamm-team/PyBaMM/pull/2192),[#2199](https://github.com/pybamm-team/PyBaMM/pull/2199))
-   The (2x2x2=8) particle diffusion submodels have been consolidated into just three submodels (Fickian diffusion, polynomial profile, and x-averaged polynomial profile) with optional x-averaging and size distribution. Polynomial profile and x-averaged polynomial profile are still two separate submodels, since they deal with surface concentration differently.
-   Added error for when solution vector gets too large, to help debug solver errors ([#2138](https://github.com/pybamm-team/PyBaMM/pull/2138))

## Bug fixes

-   Fixed error reporting for simulation with experiment ([#2213](https://github.com/pybamm-team/PyBaMM/pull/2213))
-   Fixed a bug in `Simulation` that caused initial conditions to change when solving an experiment multiple times ([#2204](https://github.com/pybamm-team/PyBaMM/pull/2204))
-   Fixed labels and ylims in `plot_voltage_components`([#2183](https://github.com/pybamm-team/PyBaMM/pull/2183))
-   Fixed 2D interpolant ([#2180](https://github.com/pybamm-team/PyBaMM/pull/2180))
-   Fixes a bug where the SPMe always builds even when `build=False` ([#2169](https://github.com/pybamm-team/PyBaMM/pull/2169))
-   Some events have been removed in the case where they are constant, i.e. can never be reached ([#2158](https://github.com/pybamm-team/PyBaMM/pull/2158))
-   Raise explicit `NotImplementedError` if trying to call `bool()` on a pybamm Symbol (e.g. in an if statement condition) ([#2141](https://github.com/pybamm-team/PyBaMM/pull/2141))
-   Fixed bug causing cut-off voltage to change after setting up a simulation with a model ([#2138](https://github.com/pybamm-team/PyBaMM/pull/2138))
-   A single solution cycle can now be used as a starting solution for a simulation ([#2138](https://github.com/pybamm-team/PyBaMM/pull/2138))

## Breaking changes

-   Exchange-current density functions (and some other functions) now take an additional argument, the maximum particle concentration for that phase ([#2134](https://github.com/pybamm-team/PyBaMM/pull/2134))
-   Loss of lithium to SEI on cracks is now a degradation variable, so setting a particle mechanics submodel is now compulsory (NoMechanics will suffice) ([#2104](https://github.com/pybamm-team/PyBaMM/pull/2104))

# [v22.6](https://github.com/pybamm-team/PyBaMM/tree/v22.6) - 2022-06-30

## Features

-   Added open-circuit potential as a separate submodel ([#2094](https://github.com/pybamm-team/PyBaMM/pull/2094))
-   Added partially reversible lithium plating model and new `OKane2022` parameter set to go with it ([#2043](https://github.com/pybamm-team/PyBaMM/pull/2043))
-   Added `__eq__` and `__hash__` methods for `Symbol` objects, using `.id` ([#1978](https://github.com/pybamm-team/PyBaMM/pull/1978))

## Optimizations

-   Stoichiometry inputs to OCP functions are now bounded between 1e-10 and 1-1e-10, with singularities at 0 and 1 so that OCP goes to +- infinity ([#2095](https://github.com/pybamm-team/PyBaMM/pull/2095))

## Breaking changes

-   Changed some dictionary keys to `Symbol` instead of `Symbol.id` (internal change only, should not affect external facing functions) ([#1978](https://github.com/pybamm-team/PyBaMM/pull/1978))

# [v22.5](https://github.com/pybamm-team/PyBaMM/tree/v22.5) - 2022-05-31

## Features

-   Added a casadi version of the IDKLU solver, which is used for `model.convert_to_format = "casadi"` ([#2002](https://github.com/pybamm-team/PyBaMM/pull/2002))
-   Added functionality to generate Julia expressions from a model. See [PyBaMM.jl](https://github.com/tinosulzer/PyBaMM.jl) for how to use these ([#1942](https://github.com/pybamm-team/PyBaMM/pull/1942)))
-   Added basic callbacks to the Simulation class, and a LoggingCallback ([#1880](https://github.com/pybamm-team/PyBaMM/pull/1880)))

## Bug fixes

-   Corrected legend order in "plot_voltage_components.py", so each entry refers to the correct overpotential. ([#2061](https://github.com/pybamm-team/PyBaMM/pull/2061))

## Breaking changes

-   Changed domain-specific parameter names to a nested attribute. `param.n.l_n` is now `param.n.l` ([#2063](https://github.com/pybamm-team/PyBaMM/pull/2063))

# [v22.4](https://github.com/pybamm-team/PyBaMM/tree/v22.4) - 2022-04-30

## Features

-   Added a casadi version of the IDKLU solver, which is used for `model.convert_to_format = "casadi"` ([#2002](https://github.com/pybamm-team/PyBaMM/pull/2002))

## Bug fixes

-   Remove old deprecation errors, including those in `parameter_values.py` that caused the simulation if, for example, the reaction rate is re-introduced manually ([#2022](https://github.com/pybamm-team/PyBaMM/pull/2022))

# [v22.3](https://github.com/pybamm-team/PyBaMM/tree/v22.3) - 2022-03-31

## Features

-   Added "Discharge energy [W.h]", which is the integral of the power in Watts, as an optional output. Set the option "calculate discharge energy" to "true" to get this output ("false" by default, since it can slow down some of the simple models) ([#1969](https://github.com/pybamm-team/PyBaMM/pull/1969)))
-   Added an option "calculate heat source for isothermal models" to choose whether or not the heat generation terms are computed when running models with the option `thermal="isothermal"`  ([#1958](https://github.com/pybamm-team/PyBaMM/pull/1958))

## Optimizations

-   Simplified `model.new_copy()` ([#1977](https://github.com/pybamm-team/PyBaMM/pull/1977))

## Bug fixes

-   Fix bug where sensitivity calculation failed if len of `calculate_sensitivities` was less than `inputs` ([#1897](https://github.com/pybamm-team/PyBaMM/pull/1897))
-   Fixed a bug in the eSOH variable calculation when OCV is given as data ([#1975](https://github.com/pybamm-team/PyBaMM/pull/1975))
-   Fixed a bug where isothermal models did not compute any heat source terms ([#1958](https://github.com/pybamm-team/PyBaMM/pull/1958))

## Breaking changes

-   Removed `model.new_empty_copy()` (use `model.new_copy()` instead) ([#1977](https://github.com/pybamm-team/PyBaMM/pull/1977))
-   Dropped support for Windows 32-bit architecture ([#1964](https://github.com/pybamm-team/PyBaMM/pull/1964))

# [v22.2](https://github.com/pybamm-team/PyBaMM/tree/v22.2) - 2022-02-28

## Features

-   Isothermal models now calculate heat source terms (but the temperature remains constant). The models now also account for current collector heating when `dimensionality=0` ([#1929](https://github.com/pybamm-team/PyBaMM/pull/1929))
-   Added new models for power control and resistance control ([#1917](https://github.com/pybamm-team/PyBaMM/pull/1917))
-   Initial concentrations can now be provided as a function of `r` as well as `x` ([#1866](https://github.com/pybamm-team/PyBaMM/pull/1866))

## Bug fixes

-   Fixed a bug where thermal submodels could not be used with half-cells ([#1929](https://github.com/pybamm-team/PyBaMM/pull/1929))
-   Parameters can now be imported from a directory having "pybamm" in its name ([#1919](https://github.com/pybamm-team/PyBaMM/pull/1919))
-   `scikit.odes` and `SUNDIALS` can now be installed using `pybamm_install_odes` ([#1916](https://github.com/pybamm-team/PyBaMM/pull/1916))

## Breaking changes

-   The `domain` setter and `auxiliary_domains` getter have been deprecated, `domains` setter/getter should be used instead. The `domain` getter is still active. We now recommend creating symbols with `domains={...}` instead of `domain=..., auxiliary_domains={...}`, but the latter is not yet deprecated ([#1866](https://github.com/pybamm-team/PyBaMM/pull/1866))

# [v22.1](https://github.com/pybamm-team/PyBaMM/tree/v22.1) - 2022-01-31

## Features

-   Half-cell models can now be run with "surface form" ([#1913](https://github.com/pybamm-team/PyBaMM/pull/1913))
-   Added option for different kinetics on anode and cathode ([#1913](https://github.com/pybamm-team/PyBaMM/pull/1913))
-   Allow `pybamm.Solution.save_data()` to return a string if filename is None, and added json to_format option ([#1909](https://github.com/pybamm-team/PyBaMM/pull/1909))
-   Added an option to force install compatible versions of jax and jaxlib if already installed using CLI ([#1881](https://github.com/pybamm-team/PyBaMM/pull/1881))

## Optimizations

-   The `Symbol` nodes no longer subclasses `anytree.NodeMixIn`. This removes some checks that were not really needed ([#1912](https://github.com/pybamm-team/PyBaMM/pull/1912))

## Bug fixes

-   Parameters can now be imported from any given path in `Windows` ([#1900](https://github.com/pybamm-team/PyBaMM/pull/1900))
-   Fixed initial conditions for the EC SEI model ([#1895](https://github.com/pybamm-team/PyBaMM/pull/1895))
-   Fixed issue in extraction of sensitivites ([#1894](https://github.com/pybamm-team/PyBaMM/pull/1894))

# [v21.12](https://github.com/pybamm-team/PyBaMM/tree/v21.11) - 2021-12-29

## Features

-   Added new kinetics models for asymmetric Butler-Volmer, linear kinetics, and Marcus-Hush-Chidsey ([#1858](https://github.com/pybamm-team/PyBaMM/pull/1858))
-   Experiments can be set to terminate when a voltage is reached (across all steps) ([#1832](https://github.com/pybamm-team/PyBaMM/pull/1832))
-   Added cylindrical geometry and finite volume method ([#1824](https://github.com/pybamm-team/PyBaMM/pull/1824))

## Bug fixes
-   `PyBaMM` is now importable in `Linux` systems where `jax` is already installed ([#1874](https://github.com/pybamm-team/PyBaMM/pull/1874))
-   Simulations with drive cycles now support `initial_soc` ([#1842](https://github.com/pybamm-team/PyBaMM/pull/1842))
-   Fixed bug in expression tree simplification ([#1831](https://github.com/pybamm-team/PyBaMM/pull/1831))
-   Solid tortuosity is now correctly calculated with Bruggeman coefficient of the respective electrode ([#1773](https://github.com/pybamm-team/PyBaMM/pull/1773))

# [v21.11](https://github.com/pybamm-team/PyBaMM/tree/v21.11) - 2021-11-30

## Features

-   The name of a parameter set can be passed to `ParameterValues` as a string, e.g. `ParameterValues("Chen2020")` ([#1822](https://github.com/pybamm-team/PyBaMM/pull/1822))
-   Added submodels for interface utilisation ([#1821](https://github.com/pybamm-team/PyBaMM/pull/1821))
-   Reformatted SEI growth models into a single submodel with conditionals ([#1808](https://github.com/pybamm-team/PyBaMM/pull/1808))
-   Stress-induced diffusion is now a separate model option instead of being automatically included when using the particle mechanics submodels ([#1797](https://github.com/pybamm-team/PyBaMM/pull/1797))
-   `Experiment`s with drive cycles can be solved ([#1793](https://github.com/pybamm-team/PyBaMM/pull/1793))
-   Added surface area to volume ratio as a factor to the SEI equations ([#1790](https://github.com/pybamm-team/PyBaMM/pull/1790))
-   Half-cell SPM and SPMe have been implemented ([#1731](https://github.com/pybamm-team/PyBaMM/pull/1731))

## Bug fixes

-   Fixed `sympy` operators for `Arctan` and `Exponential` ([#1786](https://github.com/pybamm-team/PyBaMM/pull/1786))
-   Fixed finite volume discretization in spherical polar coordinates ([#1782](https://github.com/pybamm-team/PyBaMM/pull/1782))
-   Fixed bug when using `Experiment` with a pouch cell model ([#1707](https://github.com/pybamm-team/PyBaMM/pull/1707))
-   Fixed bug when using `Experiment` with a plating model ([#1707](https://github.com/pybamm-team/PyBaMM/pull/1707))
-   Fixed hack for potentials in the SPMe model ([#1707](https://github.com/pybamm-team/PyBaMM/pull/1707))

## Breaking changes

-   The `chemistry` keyword argument in `ParameterValues` has been deprecated. Use `ParameterValues(chem)` instead of `ParameterValues(chemistry=chem)` ([#1822](https://github.com/pybamm-team/PyBaMM/pull/1822))
-   Raise error when trying to convert an `Interpolant` with the "pchip" interpolator to CasADI ([#1791](https://github.com/pybamm-team/PyBaMM/pull/1791))
-   Raise error if `Concatenation` is used directly with `Variable` objects (`concatenation` should be used instead) ([#1789](https://github.com/pybamm-team/PyBaMM/pull/1789))
-   Made jax, jaxlib and the PyBaMM JaxSolver optional ([#1767](https://github.com/pybamm-team/PyBaMM/pull/1767), [#1803](https://github.com/pybamm-team/PyBaMM/pull/1803))

# [v21.10](https://github.com/pybamm-team/PyBaMM/tree/v21.10) - 2021-10-31

## Features

-   Summary variables can now be user-determined ([#1760](https://github.com/pybamm-team/PyBaMM/pull/1760))
-   Added `all_first_states` to the `Solution` object for a simulation with experiment ([#1759](https://github.com/pybamm-team/PyBaMM/pull/1759))
-   Added a new method (`create_gif`) in `QuickPlot`, `Simulation` and `BatchStudy` to create a GIF of a simulation ([#1754](https://github.com/pybamm-team/PyBaMM/pull/1754))
-   Added more examples for the `BatchStudy` class ([#1747](https://github.com/pybamm-team/PyBaMM/pull/1747))
-   SEI models can now be included in the half-cell model ([#1705](https://github.com/pybamm-team/PyBaMM/pull/1705))

## Bug fixes

-   Half-cell model and lead-acid models can now be simulated with `Experiment`s ([#1759](https://github.com/pybamm-team/PyBaMM/pull/1759))
-   Removed in-place modification of the solution objects by `QuickPlot` ([#1747](https://github.com/pybamm-team/PyBaMM/pull/1747))
-   Fixed vector-vector multiplication bug that was causing errors in the SPM with constant voltage or power ([#1735](https://github.com/pybamm-team/PyBaMM/pull/1735))

# [v21.9](https://github.com/pybamm-team/PyBaMM/tree/v21.9) - 2021-09-30

## Features

-   Added thermal parameters (thermal conductivity, specific heat, etc.) to the `Ecker2015` parameter set from Zhao et al. (2018) and Hales et al. (2019) ([#1683](https://github.com/pybamm-team/PyBaMM/pull/1683))
-   Added `plot_summary_variables` to plot and compare summary variables ([#1678](https://github.com/pybamm-team/PyBaMM/pull/1678))
-   The DFN model can now be used directly (instead of `BasicDFNHalfCell`) to simulate a half-cell ([#1600](https://github.com/pybamm-team/PyBaMM/pull/1600))

## Breaking changes

-   Dropped support for Python 3.6 ([#1696](https://github.com/pybamm-team/PyBaMM/pull/1696))
-   The substring 'negative electrode' has been removed from variables related to SEI and lithium plating (e.g. 'Total negative electrode SEI thickness [m]' replaced by 'Total SEI thickness [m]') ([#1654](https://github.com/pybamm-team/PyBaMM/pull/1654))

# [v21.08](https://github.com/pybamm-team/PyBaMM/tree/v21.08) - 2021-08-26

This release introduces:
- the switch to calendar versioning: from now on we will use year.month version number
- sensitivity analysis of solutions with respect to input parameters
- several new models, including many-particle and state-of-health models
- improvement on how CasADI solver's handle events, including a new "fast with events" mode
- several other new features, optimizations, and bug fixes, summarized below

## Features

-   Added submodels and functionality for particle-size distributions in the DFN model, including an
example notebook ([#1602](https://github.com/pybamm-team/PyBaMM/pull/1602))
-   Added UDDS and WLTC drive cycles  ([#1601](https://github.com/pybamm-team/PyBaMM/pull/1601))
-   Added LG M50 (NMC811 and graphite + SiOx) parameter set from O'Regan 2022 ([#1594](https://github.com/pybamm-team/PyBaMM/pull/1594))
-   `pybamm.base_solver.solve` function can take a list of input parameters to calculate the sensitivities of the solution with respect to. Alternatively, it can be set  to `True` to calculate the sensitivities for all input parameters ([#1552](https://github.com/pybamm-team/PyBaMM/pull/1552))
-   Added capability for `quaternary` domains (in addition to `primary`, `secondary` and `tertiary`), increasing the maximum number of domains that a `Symbol` can have to 4. ([#1580](https://github.com/pybamm-team/PyBaMM/pull/1580))
-   Tabs can now be placed at the bottom of the cell in 1+1D thermal models ([#1581](https://github.com/pybamm-team/PyBaMM/pull/1581))
-   Added temperature dependence on electrode electronic conductivity ([#1570](https://github.com/pybamm-team/PyBaMM/pull/1570))
-   `pybamm.base_solver.solve` function can take a list of input parameters to calculate the sensitivities of the solution with respect to. Alternatively, it can be set  to `True` to calculate the sensitivities for all input parameters ([#1552](https://github.com/pybamm-team/PyBaMM/pull/1552))
-   Added a new lithium-ion model `MPM` or Many-Particle Model, with a distribution of particle sizes in each electrode. ([#1529](https://github.com/pybamm-team/PyBaMM/pull/1529))
-   Added 2 new submodels for lithium transport in a size distribution of electrode particles: Fickian diffusion (`FickianSingleSizeDistribution`) and uniform concentration profile (`FastSingleSizeDistribution`). ([#1529](https://github.com/pybamm-team/PyBaMM/pull/1529))
-   Added a "particle size" domain to the default lithium-ion geometry, including plotting capabilities (`QuickPlot`) and processing of variables (`ProcessedVariable`). ([#1529](https://github.com/pybamm-team/PyBaMM/pull/1529))
-   Added fitted expressions for OCPs for the Chen2020 parameter set ([#1526](https://github.com/pybamm-team/PyBaMM/pull/1497))
-   Added `initial_soc` argument to `Simualtion.solve` for specifying the initial SOC when solving a model ([#1512](https://github.com/pybamm-team/PyBaMM/pull/1512))
-   Added `print_name` to some symbols ([#1495](https://github.com/pybamm-team/PyBaMM/pull/1495), [#1497](https://github.com/pybamm-team/PyBaMM/pull/1497))
-   Added Base Parameters class and SymPy in dependencies ([#1495](https://github.com/pybamm-team/PyBaMM/pull/1495))
-   Added a new "reaction-driven" model for LAM from Reniers et al (2019) ([#1490](https://github.com/pybamm-team/PyBaMM/pull/1490))
-   Some features ("loss of active material" and "particle mechanics") can now be specified separately for the negative electrode and positive electrode by passing a 2-tuple ([#1490](https://github.com/pybamm-team/PyBaMM/pull/1490))
-   `plot` and `plot2D` now take and return a matplotlib Axis to allow for easier customization ([#1472](https://github.com/pybamm-team/PyBaMM/pull/1472))
-   `ParameterValues.evaluate` can now return arrays to allow function parameters to be easily evaluated ([#1472](https://github.com/pybamm-team/PyBaMM/pull/1472))
-   Added option to save only specific cycle numbers when simulating an `Experiment` ([#1459](https://github.com/pybamm-team/PyBaMM/pull/1459))
-   Added capacity-based termination conditions when simulating an `Experiment` ([#1459](https://github.com/pybamm-team/PyBaMM/pull/1459))
-   Added "summary variables" to track degradation over several cycles ([#1459](https://github.com/pybamm-team/PyBaMM/pull/1459))
-   Added `ElectrodeSOH` model for calculating capacities and stoichiometric limits ([#1459](https://github.com/pybamm-team/PyBaMM/pull/1459))
-   Added Batch Study class ([#1455](https://github.com/pybamm-team/PyBaMM/pull/1455))
-   Added `ConcatenationVariable`, which is automatically created when variables are concatenated ([#1453](https://github.com/pybamm-team/PyBaMM/pull/1453))
-   Added "fast with events" mode for the CasADi solver, which solves a model and finds events more efficiently than "safe" mode. As of PR #1450 this feature is still being tested and "safe" mode remains the default ([#1450](https://github.com/pybamm-team/PyBaMM/pull/1450))

## Optimizations

-   Models that mostly use x-averaged quantities (SPM and SPMe) now use x-averaged degradation models ([#1490](https://github.com/pybamm-team/PyBaMM/pull/1490))
-   Improved how the CasADi solver's "safe" mode finds events ([#1450](https://github.com/pybamm-team/PyBaMM/pull/1450))
-   Perform more automatic simplifications of the expression tree ([#1449](https://github.com/pybamm-team/PyBaMM/pull/1449))
-   Reduce time taken to hash a sparse `Matrix` object ([#1449](https://github.com/pybamm-team/PyBaMM/pull/1449))

## Bug fixes

-   Fixed bug with `load_function` ([#1675](https://github.com/pybamm-team/PyBaMM/pull/1675))
-   Updated documentation to include some previously missing functions, such as `erf` and `tanh` ([#1628](https://github.com/pybamm-team/PyBaMM/pull/1628))
-   Fixed reading citation file without closing ([#1620](https://github.com/pybamm-team/PyBaMM/pull/1620))
-   Porosity variation for SEI and plating models is calculated from the film thickness rather than from a separate ODE ([#1617](https://github.com/pybamm-team/PyBaMM/pull/1617))
-   Fixed a bug where the order of the indexing for the entries of variables discretised using FEM was incorrect ([#1556](https://github.com/pybamm-team/PyBaMM/pull/1556))
-   Fix broken module import for spyder when running a script twice ([#1555](https://github.com/pybamm-team/PyBaMM/pull/1555))
-   Fixed ElectrodeSOH model for multi-dimensional simulations ([#1548](https://github.com/pybamm-team/PyBaMM/pull/1548))
-   Removed the overly-restrictive check "each variable in the algebraic eqn keys must appear in the eqn" ([#1510](https://github.com/pybamm-team/PyBaMM/pull/1510))
-   Made parameters importable through pybamm ([#1475](https://github.com/pybamm-team/PyBaMM/pull/1475))

## Breaking changes

-   Refactored the `particle` submodel module, with the models having no size distribution now found in `particle.no_distribution`, and those with a size distribution in `particle.size_distribution`. Renamed submodels to indicate the transport model (Fickian diffusion, polynomial profile) and if they are "x-averaged". E.g., `FickianManyParticles` and `FickianSingleParticle` are now `no_distribution.FickianDiffusion` and `no_distribution.XAveragedFickianDiffusion` ([#1602](https://github.com/pybamm-team/PyBaMM/pull/1602))
-   Changed sensitivity API. Removed `ProcessedSymbolicVariable`, all sensitivity now handled within the solvers and `ProcessedVariable` ()  ([#1552](https://github.com/pybamm-team/PyBaMM/pull/1552))
-   The `Yang2017` parameter set has been removed as the complete parameter set is not publicly available in the literature ([#1577](https://github.com/pybamm-team/PyBaMM/pull/1577))
-   Changed how options are specified for the "loss of active material" and "particle cracking" submodels. "loss of active material" can now be one of "none", "stress-driven", or "reaction-driven", or a 2-tuple for different options in negative and positive electrode. Similarly "particle cracking" (now called "particle mechanics") can now be "none", "swelling only", "swelling and cracking", or a 2-tuple ([#1490](https://github.com/pybamm-team/PyBaMM/pull/1490))
-   Changed the variable in the full diffusion model from "Electrolyte concentration" to "Porosity times concentration" ([#1476](https://github.com/pybamm-team/PyBaMM/pull/1476))
-   Renamed `lithium-ion` folder to `lithium_ion` and `lead-acid` folder to `lead_acid` in parameters ([#1464](https://github.com/pybamm-team/PyBaMM/pull/1464))

# [v0.4.0](https://github.com/pybamm-team/PyBaMM/tree/v0.4.0) - 2021-03-28

This release introduces:
- several new models, including reversible and irreversible plating submodels, submodels for loss of active material, Yang et al.'s (2017) coupled SEI/plating/pore clogging model, and the Newman-Tobias model
- internal optimizations for solving models, particularly for simulating experiments, with more accurate event detection and more efficient numerical methods and post-processing
- parallel solutions of a model with different inputs
- a cleaner installation process for Mac when installing from PyPI, no longer requiring a Homebrew installation of Sundials
- improved plotting functionality, including adding a new 'voltage component' plot
- several other new features, optimizations, and bug fixes, summarized below

## Features
-   Added `NewmanTobias` li-ion battery model ([#1423](https://github.com/pybamm-team/PyBaMM/pull/1423))
-   Added `plot_voltage_components` to easily plot the component overpotentials that make up the voltage ([#1419](https://github.com/pybamm-team/PyBaMM/pull/1419))
-   Made `QuickPlot` more customizable and added an example ([#1419](https://github.com/pybamm-team/PyBaMM/pull/1419))
-   `Solution` objects can now be created by stepping *different* models ([#1408](https://github.com/pybamm-team/PyBaMM/pull/1408))
-   Added Yang et al 2017 model that couples irreversible lithium plating, SEI growth and change in porosity which produces a transition from linear to nonlinear degradation pattern of lithium-ion battery over extended cycles([#1398](https://github.com/pybamm-team/PyBaMM/pull/1398))
-   Added support for Python 3.9 and dropped support for Python 3.6. Python 3.6 may still work but is now untested ([#1370](https://github.com/pybamm-team/PyBaMM/pull/1370))
-   Added the electrolyte overpotential and Ohmic losses for full conductivity, including surface form ([#1350](https://github.com/pybamm-team/PyBaMM/pull/1350))
-   Added functionality to `Citations` to print formatted citations ([#1340](https://github.com/pybamm-team/PyBaMM/pull/1340))
-   Updated the way events are handled in `CasadiSolver` for more accurate event location ([#1328](https://github.com/pybamm-team/PyBaMM/pull/1328))
-   Added error message if initial conditions are outside the bounds of a variable ([#1326](https://github.com/pybamm-team/PyBaMM/pull/1326))
-   Added temperature dependence to density, heat capacity and thermal conductivity ([#1323](https://github.com/pybamm-team/PyBaMM/pull/1323))
-   Added temperature dependence to the transference number (`t_plus`) ([#1317](https://github.com/pybamm-team/PyBaMM/pull/1317))
-   Added new functionality for `Interpolant` ([#1312](https://github.com/pybamm-team/PyBaMM/pull/1312))
-   Added option to express experiments (and extract solutions) in terms of cycles of operating condition ([#1309](https://github.com/pybamm-team/PyBaMM/pull/1309))
-   The event time and state are now returned as part of `Solution.t` and `Solution.y` so that the event is accurately captured in the returned solution ([#1300](https://github.com/pybamm-team/PyBaMM/pull/1300))
-   Added reversible and irreversible lithium plating models ([#1287](https://github.com/pybamm-team/PyBaMM/pull/1287))
-   Reformatted the `BasicDFNHalfCell` to be consistent with the other models ([#1282](https://github.com/pybamm-team/PyBaMM/pull/1282))
-   Added option to make the total interfacial current density a state ([#1280](https://github.com/pybamm-team/PyBaMM/pull/1280))
-   Added functionality to initialize a model using the solution from another model ([#1278](https://github.com/pybamm-team/PyBaMM/pull/1278))
-   Added submodels for active material ([#1262](https://github.com/pybamm-team/PyBaMM/pull/1262))
-   Updated solvers' method `solve()` so it can take a list of inputs dictionaries as the `inputs` keyword argument. In this case the model is solved for each input set in the list, and a list of solutions mapping the set of inputs to the solutions is returned. Note that `solve()` can still take a single dictionary as the `inputs` keyword argument. In this case the behaviour is unchanged compared to previous versions.([#1261](https://github.com/pybamm-team/PyBaMM/pull/1261))
-   Added composite surface form electrolyte models: `CompositeDifferential` and `CompositeAlgebraic` ([#1207](https://github.com/pybamm-team/PyBaMM/issues/1207))

## Optimizations

-   Improved the way an `Experiment` is simulated to reduce solve time (at the cost of slightly higher set-up time) ([#1408](https://github.com/pybamm-team/PyBaMM/pull/1408))
-   Add script and workflow to automatically update parameter_sets.py docstrings ([#1371](https://github.com/pybamm-team/PyBaMM/pull/1371))
-   Add URLs checker in workflows ([#1347](https://github.com/pybamm-team/PyBaMM/pull/1347))
-   The `Solution` class now only creates the concatenated `y` when the user asks for it. This is an optimization step as the concatenation can be slow, especially with larger experiments ([#1331](https://github.com/pybamm-team/PyBaMM/pull/1331))
-   If solver method `solve()` is passed a list of inputs as the `inputs` keyword argument, the resolution of the model for each input set is spread across several Python processes, usually running in parallel on different processors. The default number of processes is the number of processors available. `solve()` takes a new keyword argument `nproc` which can be used to set this number a manually.
-   Variables are now post-processed using CasADi ([#1316](https://github.com/pybamm-team/PyBaMM/pull/1316))
-   Operations such as `1*x` and `0+x` now directly return `x` ([#1252](https://github.com/pybamm-team/PyBaMM/pull/1252))

## Bug fixes

-   Fixed a bug on the boundary conditions of `FickianSingleParticle` and `FickianManyParticles` to ensure mass is conserved ([#1421](https://github.com/pybamm-team/PyBaMM/pull/1421))
-   Fixed a bug where the `PolynomialSingleParticle` submodel gave incorrect results with "dimensionality" equal to 2 ([#1411](https://github.com/pybamm-team/PyBaMM/pull/1411))
-   Fixed a bug where volume averaging in 0D gave the wrong result ([#1411](https://github.com/pybamm-team/PyBaMM/pull/1411))
-   Fixed a sign error in the positive electrode ohmic losses ([#1407](https://github.com/pybamm-team/PyBaMM/pull/1407))
-   Fixed the formulation of the EC reaction SEI model ([#1397](https://github.com/pybamm-team/PyBaMM/pull/1397))
-   Simulations now stop when an experiment becomes infeasible ([#1395](https://github.com/pybamm-team/PyBaMM/pull/1395))
-   Added a check for domains in `Concatenation` ([#1368](https://github.com/pybamm-team/PyBaMM/pull/1368))
-   Differentiation now works even when the differentiation variable is a constant ([#1294](https://github.com/pybamm-team/PyBaMM/pull/1294))
-   Fixed a bug where the event time and state were no longer returned as part of the solution ([#1344](https://github.com/pybamm-team/PyBaMM/pull/1344))
-   Fixed a bug in `CasadiSolver` safe mode which crashed when there were extrapolation events but no termination events ([#1321](https://github.com/pybamm-team/PyBaMM/pull/1321))
-   When an `Interpolant` is extrapolated an error is raised for `CasadiSolver` (and a warning is raised for the other solvers) ([#1315](https://github.com/pybamm-team/PyBaMM/pull/1315))
-   Fixed `Simulation` and `model.new_copy` to fix a bug where changes to the model were overwritten ([#1278](https://github.com/pybamm-team/PyBaMM/pull/1278))

## Breaking changes

-   Removed `Simplification` class and `.simplify()` function ([#1369](https://github.com/pybamm-team/PyBaMM/pull/1369))
-   All example notebooks in PyBaMM's GitHub repository must now include the command `pybamm.print_citations()`, otherwise the tests will fail. This is to encourage people to use this command to cite the relevant papers ([#1340](https://github.com/pybamm-team/PyBaMM/pull/1340))
-   Notation has been homogenised to use positive and negative electrode (instead of cathode and anode). This applies to the parameter folders (now called `'positive_electrodes'` and `'negative_electrodes'`) and the options of `active_material` and `particle_cracking` submodels (now called `'positive'` and `'negative'`) ([#1337](https://github.com/pybamm-team/PyBaMM/pull/1337))
-   `Interpolant` now takes `x` and `y` instead of a single `data` entry ([#1312](https://github.com/pybamm-team/PyBaMM/pull/1312))
-   Boolean model options ('sei porosity change', 'convection') must now be given in string format ('true' or 'false' instead of True or False) ([#1280](https://github.com/pybamm-team/PyBaMM/pull/1280))
-   Operations such as `1*x` and `0+x` now directly return `x`. This can be bypassed by explicitly creating the binary operators, e.g. `pybamm.Multiplication(1, x)` ([#1252](https://github.com/pybamm-team/PyBaMM/pull/1252))
-   `'Cell capacity [A.h]'` has been renamed to `'Nominal cell capacity [A.h]'`. `'Cell capacity [A.h]'` will be deprecated in the next release. ([#1352](https://github.com/pybamm-team/PyBaMM/pull/1352))

# [v0.3.0](https://github.com/pybamm-team/PyBaMM/tree/v0.3.0) - 2020-12-01

This release introduces a new aging model for particle mechanics, a new reduced-order model (TSPMe), and a parameter set for A123 LFP cells. Additionally, there have been several backend optimizations to speed up model creation and solving, and other minor features and bug fixes.

## Features

-   Added a submodel for particle mechanics ([#1232](https://github.com/pybamm-team/PyBaMM/pull/1232))
-   Added a notebook on how to speed up the solver and handle instabilities ([#1223](https://github.com/pybamm-team/PyBaMM/pull/1223))
-   Improve string printing of `BinaryOperator`, `Function`, and `Concatenation` objects ([#1223](https://github.com/pybamm-team/PyBaMM/pull/1223))
-   Added `Solution.integration_time`, which is the time taken just by the integration subroutine, without extra setups ([#1223](https://github.com/pybamm-team/PyBaMM/pull/1223))
-   Added parameter set for an A123 LFP cell ([#1209](https://github.com/pybamm-team/PyBaMM/pull/1209))
-   Added variables related to equivalent circuit models ([#1204](https://github.com/pybamm-team/PyBaMM/pull/1204))
-   Added the `Integrated` electrolyte conductivity submodel ([#1188](https://github.com/pybamm-team/PyBaMM/pull/1188))
-   Added an example script to check conservation of lithium ([#1186](https://github.com/pybamm-team/PyBaMM/pull/1186))
-   Added `erf` and `erfc` functions ([#1184](https://github.com/pybamm-team/PyBaMM/pull/1184))

## Optimizations

-   Add (optional) smooth approximations for the `Minimum`, `Maximum`, `Heaviside`, and `AbsoluteValue` operators ([#1223](https://github.com/pybamm-team/PyBaMM/pull/1223))
-   Avoid unnecessary repeated computations in the solvers ([#1222](https://github.com/pybamm-team/PyBaMM/pull/1222))
-   Rewrite `Symbol.is_constant` to be more efficient ([#1222](https://github.com/pybamm-team/PyBaMM/pull/1222))
-   Cache shape and size calculations ([#1222](https://github.com/pybamm-team/PyBaMM/pull/1222))
-   Only instantiate the geometric, electrical and thermal parameter classes once ([#1222](https://github.com/pybamm-team/PyBaMM/pull/1222))

## Bug fixes

-   Quickplot now works when timescale or lengthscale is a function of an input parameter ([#1234](https://github.com/pybamm-team/PyBaMM/pull/1234))
-   Fix bug that was slowing down creation of the EC reaction SEI submodel ([#1227](https://github.com/pybamm-team/PyBaMM/pull/1227))
-   Add missing separator thermal parameters for the Ecker parameter set ([#1226](https://github.com/pybamm-team/PyBaMM/pull/1226))
-   Make sure simulation solves when evaluated timescale is a function of an input parameter ([#1218](https://github.com/pybamm-team/PyBaMM/pull/1218))
-   Raise error if saving to MATLAB with variable names that MATLAB can't read, and give option of providing alternative variable names ([#1206](https://github.com/pybamm-team/PyBaMM/pull/1206))
-   Raise error if the boundary condition at the origin in a spherical domain is other than no-flux ([#1175](https://github.com/pybamm-team/PyBaMM/pull/1175))
-   Fix boundary conditions at r = 0 for Creating Models notebooks ([#1173](https://github.com/pybamm-team/PyBaMM/pull/1173))

## Breaking changes

-    The parameters "Positive/Negative particle distribution in x" and "Positive/Negative surface area to volume ratio distribution in x" have been deprecated. Instead, users can provide "Positive/Negative particle radius [m]" and "Positive/Negative surface area to volume ratio [m-1]" directly as functions of through-cell position (x [m]) ([#1237](https://github.com/pybamm-team/PyBaMM/pull/1237))

# [v0.2.4](https://github.com/pybamm-team/PyBaMM/tree/v0.2.4) - 2020-09-07

This release adds new operators for more complex models, some basic sensitivity analysis, and a spectral volumes spatial method, as well as some small bug fixes.

## Features

-   Added variables which track the total amount of lithium in the system ([#1136](https://github.com/pybamm-team/PyBaMM/pull/1136))
-   Added `Upwind` and `Downwind` operators for convection ([#1134](https://github.com/pybamm-team/PyBaMM/pull/1134))
-   Added Getting Started notebook on solver options and changing the mesh. Also added a notebook detailing the different thermal options, and a notebook explaining the steps that occur behind the scenes in the `Simulation` class ([#1131](https://github.com/pybamm-team/PyBaMM/pull/1131))
-   Added particle submodel that use a polynomial approximation to the concentration within the electrode particles ([#1130](https://github.com/pybamm-team/PyBaMM/pull/1130))
-   Added `Modulo`, `Floor` and `Ceiling` operators ([#1121](https://github.com/pybamm-team/PyBaMM/pull/1121))
-   Added DFN model for a half cell ([#1121](https://github.com/pybamm-team/PyBaMM/pull/1121))
-   Automatically compute surface area to volume ratio based on particle shape for li-ion models ([#1120](https://github.com/pybamm-team/PyBaMM/pull/1120))
-   Added "R-averaged particle concentration" variables ([#1118](https://github.com/pybamm-team/PyBaMM/pull/1118))
-   Added support for sensitivity calculations to the casadi solver ([#1109](https://github.com/pybamm-team/PyBaMM/pull/1109))
-   Added support for index 1 semi-explicit dae equations and sensitivity calculations to JAX BDF solver ([#1107](https://github.com/pybamm-team/PyBaMM/pull/1107))
-   Allowed keyword arguments to be passed to `Simulation.plot()` ([#1099](https://github.com/pybamm-team/PyBaMM/pull/1099))
-   Added the Spectral Volumes spatial method and the submesh that it works with ([#900](https://github.com/pybamm-team/PyBaMM/pull/900))

## Bug fixes

-   Fixed bug where some parameters were not being set by the `EcReactionLimited` SEI model ([#1136](https://github.com/pybamm-team/PyBaMM/pull/1136))
-   Fixed bug on electrolyte potential for `BasicDFNHalfCell` ([#1133](https://github.com/pybamm-team/PyBaMM/pull/1133))
-   Fixed `r_average` to work with `SecondaryBroadcast` ([#1118](https://github.com/pybamm-team/PyBaMM/pull/1118))
-   Fixed finite volume discretisation of spherical integrals ([#1118](https://github.com/pybamm-team/PyBaMM/pull/1118))
-   `t_eval` now gets changed to a `linspace` if a list of length 2 is passed ([#1113](https://github.com/pybamm-team/PyBaMM/pull/1113))
-   Fixed bug when setting a function with an `InputParameter` ([#1111](https://github.com/pybamm-team/PyBaMM/pull/1111))

## Breaking changes

-   The "fast diffusion" particle option has been renamed "uniform profile" ([#1130](https://github.com/pybamm-team/PyBaMM/pull/1130))
-   The modules containing standard parameters are now classes so they can take options
(e.g. `standard_parameters_lithium_ion` is now `LithiumIonParameters`) ([#1120](https://github.com/pybamm-team/PyBaMM/pull/1120))
-   Renamed `quick_plot_vars` to `output_variables` in `Simulation` to be consistent with `QuickPlot`. Passing `quick_plot_vars` to `Simulation.plot()` has been deprecated and `output_variables` should be passed instead ([#1099](https://github.com/pybamm-team/PyBaMM/pull/1099))

# [v0.2.3](https://github.com/pybamm-team/PyBaMM/tree/v0.2.3) - 2020-07-01

This release enables the use of [Google Colab](https://colab.research.google.com/github/pybamm-team/PyBaMM/blob/main/) for running example notebooks, and adds some small new features and bug fixes.

## Features

-   Added JAX evaluator, and ODE solver ([#1038](https://github.com/pybamm-team/PyBaMM/pull/1038))
-   Reformatted Getting Started notebooks ([#1083](https://github.com/pybamm-team/PyBaMM/pull/1083))
-   Reformatted Landesfeind electrolytes ([#1064](https://github.com/pybamm-team/PyBaMM/pull/1064))
-   Adapted examples to be run in Google Colab ([#1061](https://github.com/pybamm-team/PyBaMM/pull/1061))
-   Added some new solvers for algebraic models ([#1059](https://github.com/pybamm-team/PyBaMM/pull/1059))
-   Added `length_scales` attribute to models ([#1058](https://github.com/pybamm-team/PyBaMM/pull/1058))
-   Added averaging in secondary dimensions ([#1057](https://github.com/pybamm-team/PyBaMM/pull/1057))
-   Added SEI reaction based on Yang et. al. 2017 and reduction in porosity ([#1009](https://github.com/pybamm-team/PyBaMM/issues/1009))

## Optimizations

-   Reformatted CasADi "safe" mode to deal with events better ([#1089](https://github.com/pybamm-team/PyBaMM/pull/1089))

## Bug fixes

-   Fixed a bug in `InterstitialDiffusionLimited` ([#1097](https://github.com/pybamm-team/PyBaMM/pull/1097))
-   Fixed `Simulation` to keep different copies of the model so that parameters can be changed between simulations ([#1090](https://github.com/pybamm-team/PyBaMM/pull/1090))
-   Fixed `model.new_copy()` to keep custom submodels ([#1090](https://github.com/pybamm-team/PyBaMM/pull/1090))
-   2D processed variables can now be evaluated at the domain boundaries ([#1088](https://github.com/pybamm-team/PyBaMM/pull/1088))
-   Update the default variable points to better capture behaviour in the solid particles in li-ion models ([#1081](https://github.com/pybamm-team/PyBaMM/pull/1081))
-   Fix `QuickPlot` to display variables discretised by FEM (in y-z) properly ([#1078](https://github.com/pybamm-team/PyBaMM/pull/1078))
-   Add length scales to `EffectiveResistance` models ([#1071](https://github.com/pybamm-team/PyBaMM/pull/1071))
-   Allowed for pybamm functions exp, sin, cos, sqrt to be used in expression trees that
    are converted to casadi format ([#1067](https://github.com/pybamm-team/PyBaMM/pull/1067))
-   Fix a bug where variables that depend on y and z were transposed in `QuickPlot` ([#1055](https://github.com/pybamm-team/PyBaMM/pull/1055))

## Breaking changes

-   `Simulation.specs` and `Simulation.set_defaults` have been deprecated. Users should create a new `Simulation` object for each different case instead ([#1090](https://github.com/pybamm-team/PyBaMM/pull/1090))
-   The solution times `t_eval` must now be provided to `Simulation.solve()` when not using an experiment or prescribing the current using drive cycle data ([#1086](https://github.com/pybamm-team/PyBaMM/pull/1086))

# [v0.2.2](https://github.com/pybamm-team/PyBaMM/tree/v0.2.2) - 2020-06-01

New SEI models, simplification of submodel structure, as well as optimisations and general bug fixes.

## Features

-   Reformatted `Geometry` and `Mesh` classes ([#1032](https://github.com/pybamm-team/PyBaMM/pull/1032))
-   Added arbitrary geometry to the lumped thermal model ([#718](https://github.com/pybamm-team/PyBaMM/issues/718))
-   Allowed `ProcessedVariable` to handle cases where `len(solution.t)=1` ([#1020](https://github.com/pybamm-team/PyBaMM/pull/1020))
-   Added `BackwardIndefiniteIntegral` symbol ([#1014](https://github.com/pybamm-team/PyBaMM/pull/1014))
-   Added `plot` and `plot2D` to enable easy plotting of `pybamm.Array` objects ([#1008](https://github.com/pybamm-team/PyBaMM/pull/1008))
-   Updated effective current collector models and added example notebook ([#1007](https://github.com/pybamm-team/PyBaMM/pull/1007))
-   Added SEI film resistance as an option ([#994](https://github.com/pybamm-team/PyBaMM/pull/994))
-   Added `parameters` attribute to `pybamm.BaseModel` and `pybamm.Geometry` that lists all of the required parameters ([#993](https://github.com/pybamm-team/PyBaMM/pull/993))
-   Added tab, edge, and surface cooling ([#965](https://github.com/pybamm-team/PyBaMM/pull/965))
-   Added functionality to solver to automatically discretise a 0D model ([#947](https://github.com/pybamm-team/PyBaMM/pull/947))
-   Added sensitivity to `CasadiAlgebraicSolver` ([#940](https://github.com/pybamm-team/PyBaMM/pull/940))
-   Added `ProcessedSymbolicVariable` class, which can handle symbolic variables (i.e. variables for which the inputs are symbolic) ([#940](https://github.com/pybamm-team/PyBaMM/pull/940))
-   Made `QuickPlot` compatible with Google Colab ([#935](https://github.com/pybamm-team/PyBaMM/pull/935))
-   Added `BasicFull` model for lead-acid ([#932](https://github.com/pybamm-team/PyBaMM/pull/932))
-   Added 'arctan' function  ([#973](https://github.com/pybamm-team/PyBaMM/pull/973))

## Optimizations

-   Implementing the use of GitHub Actions for CI ([#855](https://github.com/pybamm-team/PyBaMM/pull/855))
-   Changed default solver for DAE models to `CasadiSolver` ([#978](https://github.com/pybamm-team/PyBaMM/pull/978))
-   Added some extra simplifications to the expression tree ([#971](https://github.com/pybamm-team/PyBaMM/pull/971))
-   Changed the behaviour of "safe" mode in `CasadiSolver` ([#956](https://github.com/pybamm-team/PyBaMM/pull/956))
-   Sped up model building ([#927](https://github.com/pybamm-team/PyBaMM/pull/927))
-   Changed default solver for lead-acid to `CasadiSolver` ([#927](https://github.com/pybamm-team/PyBaMM/pull/927))

## Bug fixes

-   Fix a bug where slider plots do not update properly in notebooks ([#1041](https://github.com/pybamm-team/PyBaMM/pull/1041))
-   Fix storing and plotting external variables in the solution ([#1026](https://github.com/pybamm-team/PyBaMM/pull/1026))
-   Fix running a simulation with a model that is already discretized ([#1025](https://github.com/pybamm-team/PyBaMM/pull/1025))
-   Fix CI not triggering for PR. ([#1013](https://github.com/pybamm-team/PyBaMM/pull/1013))
-   Fix schedule testing running too often. ([#1010](https://github.com/pybamm-team/PyBaMM/pull/1010))
-   Fix doctests failing due to mismatch in unsorted output.([#990](https://github.com/pybamm-team/PyBaMM/pull/990))
-   Added extra checks when creating a model, for clearer errors ([#971](https://github.com/pybamm-team/PyBaMM/pull/971))
-   Fixed `Interpolant` ids to allow processing ([#962](https://github.com/pybamm-team/PyBaMM/pull/962))
-   Fixed a bug in the initial conditions of the potential pair model ([#954](https://github.com/pybamm-team/PyBaMM/pull/954))
-   Changed simulation attributes to assign copies rather than the objects themselves ([#952](https://github.com/pybamm-team/PyBaMM/pull/952))
-   Added default values to base model so that it works with the `Simulation` class ([#952](https://github.com/pybamm-team/PyBaMM/pull/952))
-   Fixed solver to recompute initial conditions when inputs are changed ([#951](https://github.com/pybamm-team/PyBaMM/pull/951))
-   Reformatted thermal submodels ([#938](https://github.com/pybamm-team/PyBaMM/pull/938))
-   Reformatted electrolyte submodels ([#927](https://github.com/pybamm-team/PyBaMM/pull/927))
-   Reformatted convection submodels ([#635](https://github.com/pybamm-team/PyBaMM/pull/635))

## Breaking changes

-   Geometry should no longer be given keys 'primary' or 'secondary' ([#1032](https://github.com/pybamm-team/PyBaMM/pull/1032))
-   Calls to `ProcessedVariable` objects are now made using dimensional time and space ([#1028](https://github.com/pybamm-team/PyBaMM/pull/1028))
-   For variables discretised using finite elements the result returned by calling `ProcessedVariable` is now transposed ([#1020](https://github.com/pybamm-team/PyBaMM/pull/1020))
-   Renamed "surface area density" to "surface area to volume ratio" ([#975](https://github.com/pybamm-team/PyBaMM/pull/975))
-   Replaced "reaction rate" with "exchange-current density" ([#975](https://github.com/pybamm-team/PyBaMM/pull/975))
-   Changed the implementation of reactions in submodels ([#948](https://github.com/pybamm-team/PyBaMM/pull/948))
-   Removed some inputs like `T_inf`, `R_g` and activation energies to some of the standard function parameters. This is because each of those inputs is specific to a particular function (e.g. the reference temperature at which the function was measured). To change a property such as the activation energy, users should create a new function, specifying the relevant property as a `Parameter` or `InputParameter` ([#942](https://github.com/pybamm-team/PyBaMM/pull/942))
-   The thermal option 'xyz-lumped' has been removed. The option 'thermal current collector' has also been removed ([#938](https://github.com/pybamm-team/PyBaMM/pull/938))
-   The 'C-rate' parameter has been deprecated. Use 'Current function [A]' instead. The cell capacity can be accessed as 'Cell capacity [A.h]', and used to calculate current from C-rate ([#952](https://github.com/pybamm-team/PyBaMM/pull/952))

# [v0.2.1](https://github.com/pybamm-team/PyBaMM/tree/v0.2.1) - 2020-03-31

New expression tree node types, models, parameter sets and solvers, as well as general bug fixes and new examples.

## Features

-   Store variable slices in model for inspection ([#925](https://github.com/pybamm-team/PyBaMM/pull/925))
-   Added LiNiCoO2 parameter set from Ecker et. al. ([#922](https://github.com/pybamm-team/PyBaMM/pull/922))
-   Made t_plus (optionally) a function of electrolyte concentration, and added (1 + dlnf/dlnc) to models ([#921](https://github.com/pybamm-team/PyBaMM/pull/921))
-   Added `DummySolver` for empty models ([#915](https://github.com/pybamm-team/PyBaMM/pull/915))
-   Added functionality to broadcast to edges ([#891](https://github.com/pybamm-team/PyBaMM/pull/891))
-   Reformatted and cleaned up `QuickPlot` ([#886](https://github.com/pybamm-team/PyBaMM/pull/886))
-   Added thermal effects to lead-acid models ([#885](https://github.com/pybamm-team/PyBaMM/pull/885))
-   Added a helper function for info on function parameters ([#881](https://github.com/pybamm-team/PyBaMM/pull/881))
-   Added additional notebooks showing how to create and compare models ([#877](https://github.com/pybamm-team/PyBaMM/pull/877))
-   Added `Minimum`, `Maximum` and `Sign` operators
    ([#876](https://github.com/pybamm-team/PyBaMM/pull/876))
-   Added a search feature to `FuzzyDict` ([#875](https://github.com/pybamm-team/PyBaMM/pull/875))
-   Add ambient temperature as a function of time ([#872](https://github.com/pybamm-team/PyBaMM/pull/872))
-   Added `CasadiAlgebraicSolver` for solving algebraic systems with CasADi ([#868](https://github.com/pybamm-team/PyBaMM/pull/868))
-   Added electrolyte functions from Landesfeind ([#860](https://github.com/pybamm-team/PyBaMM/pull/860))
-   Add new symbols `VariableDot`, representing the derivative of a variable wrt time,
    and `StateVectorDot`, representing the derivative of a state vector wrt time
    ([#858](https://github.com/pybamm-team/PyBaMM/issues/858))

## Bug fixes

-   Filter out discontinuities that occur after solve times
    ([#941](https://github.com/pybamm-team/PyBaMM/pull/945))
-   Fixed tight layout for QuickPlot in jupyter notebooks ([#930](https://github.com/pybamm-team/PyBaMM/pull/930))
-   Fixed bug raised if function returns a scalar ([#919](https://github.com/pybamm-team/PyBaMM/pull/919))
-   Fixed event handling in `ScipySolver` ([#905](https://github.com/pybamm-team/PyBaMM/pull/905))
-   Made input handling clearer in solvers ([#905](https://github.com/pybamm-team/PyBaMM/pull/905))
-   Updated Getting started notebook 2 ([#903](https://github.com/pybamm-team/PyBaMM/pull/903))
-   Reformatted external circuit submodels ([#879](https://github.com/pybamm-team/PyBaMM/pull/879))
-   Some bug fixes to generalize specifying models that aren't battery models, see [#846](https://github.com/pybamm-team/PyBaMM/issues/846)
-   Reformatted interface submodels to be more readable ([#866](https://github.com/pybamm-team/PyBaMM/pull/866))
-   Removed double-counted "number of electrodes connected in parallel" from simulation ([#864](https://github.com/pybamm-team/PyBaMM/pull/864))

## Breaking changes

-   Changed keyword argument `u` for inputs (when evaluating an object) to `inputs` ([#905](https://github.com/pybamm-team/PyBaMM/pull/905))
-   Removed "set external temperature" and "set external potential" options. Use "external submodels" option instead ([#862](https://github.com/pybamm-team/PyBaMM/pull/862))

# [v0.2.0](https://github.com/pybamm-team/PyBaMM/tree/v0.2.0) - 2020-02-26

This release introduces many new features and optimizations. All models can now be solved using the pip installation - in particular, the DFN can be solved in around 0.1s. Other highlights include an improved user interface, simulations of experimental protocols (GITT, CCCV, etc), new parameter sets for NCA and LGM50, drive cycles, "input parameters" and "external variables" for quickly solving models with different parameter values and coupling with external software, and general bug fixes and optimizations.

## Features

-   Added LG M50 parameter set from Chen 2020 ([#854](https://github.com/pybamm-team/PyBaMM/pull/854))
-   Changed rootfinding algorithm to CasADi, scipy.optimize.root still accessible as an option ([#844](https://github.com/pybamm-team/PyBaMM/pull/844))
-   Added capacitance effects to lithium-ion models ([#842](https://github.com/pybamm-team/PyBaMM/pull/842))
-   Added NCA parameter set ([#824](https://github.com/pybamm-team/PyBaMM/pull/824))
-   Added functionality to `Solution` that automatically gets `t_eval` from the data when simulating drive cycles and performs checks to ensure the output has the required resolution to accurately capture the input current ([#819](https://github.com/pybamm-team/PyBaMM/pull/819))
-   Added `Citations` object to print references when specific functionality is used ([#818](https://github.com/pybamm-team/PyBaMM/pull/818))
-   Updated `Solution` to allow exporting to matlab and csv formats ([#811](https://github.com/pybamm-team/PyBaMM/pull/811))
-   Allow porosity to vary in space ([#809](https://github.com/pybamm-team/PyBaMM/pull/809))
-   Added functionality to solve DAE models with non-smooth current inputs ([#808](https://github.com/pybamm-team/PyBaMM/pull/808))
-   Added functionality to simulate experiments and testing protocols ([#807](https://github.com/pybamm-team/PyBaMM/pull/807))
-   Added fuzzy string matching for parameters and variables ([#796](https://github.com/pybamm-team/PyBaMM/pull/796))
-   Changed ParameterValues to raise an error when a parameter that wasn't previously defined is updated ([#796](https://github.com/pybamm-team/PyBaMM/pull/796))
-   Added some basic models (BasicSPM and BasicDFN) in order to clearly demonstrate the PyBaMM model structure for battery models ([#795](https://github.com/pybamm-team/PyBaMM/pull/795))
-   Allow initial conditions in the particle to depend on x ([#786](https://github.com/pybamm-team/PyBaMM/pull/786))
-   Added the harmonic mean to the Finite Volume method, which is now used when computing fluxes ([#783](https://github.com/pybamm-team/PyBaMM/pull/783))
-   Refactored `Solution` to make it a dictionary that contains all of the solution variables. This automatically creates `ProcessedVariable` objects when required, so that the solution can be obtained much more easily. ([#781](https://github.com/pybamm-team/PyBaMM/pull/781))
-   Added notebook to explain broadcasts ([#776](https://github.com/pybamm-team/PyBaMM/pull/776))
-   Added a step to discretisation that automatically compute the inverse of the mass matrix of the differential part of the problem so that the underlying DAEs can be provided in semi-explicit form, as required by the CasADi solver ([#769](https://github.com/pybamm-team/PyBaMM/pull/769))
-   Added the gradient operation for the Finite Element Method ([#767](https://github.com/pybamm-team/PyBaMM/pull/767))
-   Added `InputParameter` node for quickly changing parameter values ([#752](https://github.com/pybamm-team/PyBaMM/pull/752))
-   Added submodels for operating modes other than current-controlled ([#751](https://github.com/pybamm-team/PyBaMM/pull/751))
-   Changed finite volume discretisation to use exact values provided by Neumann boundary conditions when computing the gradient instead of adding ghost nodes([#748](https://github.com/pybamm-team/PyBaMM/pull/748))
-   Added optional R(x) distribution in particle models ([#745](https://github.com/pybamm-team/PyBaMM/pull/745))
-   Generalized importing of external variables ([#728](https://github.com/pybamm-team/PyBaMM/pull/728))
-   Separated active and inactive material volume fractions ([#726](https://github.com/pybamm-team/PyBaMM/pull/726))
-   Added submodels for tortuosity ([#726](https://github.com/pybamm-team/PyBaMM/pull/726))
-   Simplified the interface for setting current functions ([#723](https://github.com/pybamm-team/PyBaMM/pull/723))
-   Added Heaviside operator ([#723](https://github.com/pybamm-team/PyBaMM/pull/723))
-   New extrapolation methods ([#707](https://github.com/pybamm-team/PyBaMM/pull/707))
-   Added some "Getting Started" documentation ([#703](https://github.com/pybamm-team/PyBaMM/pull/703))
-   Allow abs tolerance to be set by variable for IDA KLU solver ([#700](https://github.com/pybamm-team/PyBaMM/pull/700))
-   Added Simulation class ([#693](https://github.com/pybamm-team/PyBaMM/pull/693)) with load/save functionality ([#732](https://github.com/pybamm-team/PyBaMM/pull/732))
-   Added interface to CasADi solver ([#687](https://github.com/pybamm-team/PyBaMM/pull/687), [#691](https://github.com/pybamm-team/PyBaMM/pull/691), [#714](https://github.com/pybamm-team/PyBaMM/pull/714)). This makes the SUNDIALS DAE solvers (Scikits and KLU) truly optional (though IDA KLU is recommended for solving the DFN).
-   Added option to use CasADi's Algorithmic Differentiation framework to calculate Jacobians ([#687](https://github.com/pybamm-team/PyBaMM/pull/687))
-   Added method to evaluate parameters more easily ([#669](https://github.com/pybamm-team/PyBaMM/pull/669))
-   Added `Jacobian` class to reuse known Jacobians of expressions ([#665](https://github.com/pybamm-team/PyBaMM/pull/670))
-   Added `Interpolant` class to interpolate experimental data (e.g. OCP curves) ([#661](https://github.com/pybamm-team/PyBaMM/pull/661))
-   Added interface (via pybind11) to sundials with the IDA KLU sparse linear solver ([#657](https://github.com/pybamm-team/PyBaMM/pull/657))
-   Allowed parameters to be set by material or by specifying a particular paper ([#647](https://github.com/pybamm-team/PyBaMM/pull/647))
-   Set relative and absolute tolerances independently in solvers ([#645](https://github.com/pybamm-team/PyBaMM/pull/645))
-   Added basic method to allow (a part of) the State Vector to be updated with results obtained from another solution or package ([#624](https://github.com/pybamm-team/PyBaMM/pull/624))
-   Added some non-uniform meshes in 1D and 2D ([#617](https://github.com/pybamm-team/PyBaMM/pull/617))

## Optimizations

-   Now simplifying objects that are constant as soon as they are created ([#801](https://github.com/pybamm-team/PyBaMM/pull/801))
-   Simplified solver interface ([#800](https://github.com/pybamm-team/PyBaMM/pull/800))
-   Added caching for shape evaluation, used during discretisation ([#780](https://github.com/pybamm-team/PyBaMM/pull/780))
-   Added an option to skip model checks during discretisation, which could be slow for large models ([#739](https://github.com/pybamm-team/PyBaMM/pull/739))
-   Use CasADi's automatic differentation algorithms by default when solving a model ([#714](https://github.com/pybamm-team/PyBaMM/pull/714))
-   Avoid re-checking size when making a copy of an `Index` object ([#656](https://github.com/pybamm-team/PyBaMM/pull/656))
-   Avoid recalculating `_evaluation_array` when making a copy of a `StateVector` object ([#653](https://github.com/pybamm-team/PyBaMM/pull/653))

## Bug fixes

-   Fixed a bug where current loaded from data was incorrectly scaled with the cell capacity ([#852](https://github.com/pybamm-team/PyBaMM/pull/852))
-   Moved evaluation of initial conditions to solver ([#839](https://github.com/pybamm-team/PyBaMM/pull/839))
-   Fixed a bug where the first line of the data wasn't loaded when parameters are loaded from data ([#819](https://github.com/pybamm-team/PyBaMM/pull/819))
-   Made `graphviz` an optional dependency ([#810](https://github.com/pybamm-team/PyBaMM/pull/810))
-   Fixed examples to run with basic pip installation ([#800](https://github.com/pybamm-team/PyBaMM/pull/800))
-   Added events for CasADi solver when stepping ([#800](https://github.com/pybamm-team/PyBaMM/pull/800))
-   Improved implementation of broadcasts ([#776](https://github.com/pybamm-team/PyBaMM/pull/776))
-   Fixed a bug which meant that the Ohmic heating in the current collectors was incorrect if using the Finite Element Method ([#767](https://github.com/pybamm-team/PyBaMM/pull/767))
-   Improved automatic broadcasting ([#747](https://github.com/pybamm-team/PyBaMM/pull/747))
-   Fixed bug with wrong temperature in initial conditions ([#737](https://github.com/pybamm-team/PyBaMM/pull/737))
-   Improved flexibility of parameter values so that parameters (such as diffusivity or current) can be set as functions or scalars ([#723](https://github.com/pybamm-team/PyBaMM/pull/723))
-   Fixed a bug where boundary conditions were sometimes handled incorrectly in 1+1D models ([#713](https://github.com/pybamm-team/PyBaMM/pull/713))
-   Corrected a sign error in Dirichlet boundary conditions in the Finite Element Method ([#706](https://github.com/pybamm-team/PyBaMM/pull/706))
-   Passed the correct dimensional temperature to open circuit potential ([#702](https://github.com/pybamm-team/PyBaMM/pull/702))
-   Added missing temperature dependence in electrolyte and interface submodels ([#698](https://github.com/pybamm-team/PyBaMM/pull/698))
-   Fixed differentiation of functions that have more than one argument ([#687](https://github.com/pybamm-team/PyBaMM/pull/687))
-   Added warning if `ProcessedVariable` is called outside its interpolation range ([#681](https://github.com/pybamm-team/PyBaMM/pull/681))
-   Updated installation instructions for Mac OS ([#680](https://github.com/pybamm-team/PyBaMM/pull/680))
-   Improved the way `ProcessedVariable` objects are created in higher dimensions ([#581](https://github.com/pybamm-team/PyBaMM/pull/581))

## Breaking changes

-   Time for solver should now be given in seconds ([#832](https://github.com/pybamm-team/PyBaMM/pull/832))
-   Model events are now represented as a list of `pybamm.Event` ([#759](https://github.com/pybamm-team/PyBaMM/issues/759)
-   Removed `ParameterValues.update_model`, whose functionality is now replaced by `InputParameter` ([#801](https://github.com/pybamm-team/PyBaMM/pull/801))
-   Removed `Outer` and `Kron` nodes as no longer used ([#777](https://github.com/pybamm-team/PyBaMM/pull/777))
-   Moved `results` to separate repositories ([#761](https://github.com/pybamm-team/PyBaMM/pull/761))
-   The parameters "Bruggeman coefficient" must now be specified separately as "Bruggeman coefficient (electrolyte)" and "Bruggeman coefficient (electrode)"
-   The current classes (`GetConstantCurrent`, `GetUserCurrent` and `GetUserData`) have now been removed. Please refer to the [`change-input-current` notebook](https://github.com/pybamm-team/PyBaMM/blob/main/examples/notebooks/change-input-current.ipynb) for information on how to specify an input current
-   Parameter functions must now use pybamm functions instead of numpy functions (e.g. `pybamm.exp` instead of `numpy.exp`), as these are then used to construct the expression tree directly. Generally, pybamm syntax follows numpy syntax; please get in touch if a function you need is missing.
-   The current must now be updated by changing "Current function [A]" or "C-rate" instead of "Typical current [A]"


# [v0.1.0](https://github.com/pybamm-team/PyBaMM/tree/v0.1.0) - 2019-10-08

This is the first official version of PyBaMM.
Please note that PyBaMM in still under active development, and so the API may change in the future.

## Features

### Models

#### Lithium-ion

- Single Particle Model (SPM)
- Single Particle Model with electrolyte (SPMe)
- Doyle-Fuller-Newman (DFN) model

with the following optional physics:

- Thermal effects
- Fast diffusion in particles
- 2+1D (pouch cell)

#### Lead-acid

- Leading-Order Quasi-Static model
- First-Order Quasi-Static model
- Composite model
- Full model

with the following optional physics:

- Hydrolysis side reaction
- Capacitance effects
- 2+1D


### Spatial discretisations

- Finite Volume (1D only)
- Finite Element (scikit, 2D only)

### Solvers

- Scipy
- Scikits ODE
- Scikits DAE
- IDA KLU sparse linear solver (Sundials)
- Algebraic (root-finding)<|MERGE_RESOLUTION|>--- conflicted
+++ resolved
@@ -2,12 +2,9 @@
 
 ## Features
 
-<<<<<<< HEAD
--   Reformated submodel structure to allow composite electrodes. Composite positive electrode is now also possible. With current implementation, electrodes can have at most two phases. ([#2248](https://github.com/pybamm-team/PyBaMM/pull/2248))
-=======
 -   Added new cumulative variables `Throughput capacity [A.h]` and `Throughput energy [W.h]` to standard variables and summary variables, to assist with degradation studies. Throughput variables are only calculated if `calculate discharge energy` is set to `true`. `Time [s]` and `Time [h]` also added to summary variables. ([#2249](https://github.com/pybamm-team/PyBaMM/pull/2249))
 -   Added `lipf6_OKane2022` electrolyte to `OKane2022` parameter set ([#2249](https://github.com/pybamm-team/PyBaMM/pull/2249))
->>>>>>> a1bc6781
+-   Reformated submodel structure to allow composite electrodes. Composite positive electrode is now also possible. With current implementation, electrodes can have at most two phases. ([#2248](https://github.com/pybamm-team/PyBaMM/pull/2248))
 
 ## Bug fixes
 
