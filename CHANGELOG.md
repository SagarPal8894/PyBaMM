# [v0.2.2](https://github.com/pybamm-team/PyBaMM/tree/v0.2.2) - 2020-06-01

New SEI models, simplification of submodel structure, as well as optimisations and general bug fixes.

## Features

<<<<<<< HEAD
-   Reformatted `Geometry` and `Mesh` classes ([#1032](https://github.com/pybamm-team/PyBaMM/pull/1032))
-   Added arbitrary geometry to the lumped thermal model ([#718](https://github.com/pybamm-team/PyBaMM/issues/718))
-   Allowed `ProcessedVariable` to handle cases where `len(solution.t)=1` ([#1020](https://github.com/pybamm-team/PyBaMM/pull/1020))
-   Added `BackwardIndefiniteIntegral` symbol ([#1014](https://github.com/pybamm-team/PyBaMM/pull/1014))
-   Added `plot` and `plot2D` to enable easy plotting of `pybamm.Array` objects ([#1008](https://github.com/pybamm-team/PyBaMM/pull/1008))
-   Updated effective current collector models and added example notebook ([#1007](https://github.com/pybamm-team/PyBaMM/pull/1007))
=======
-   Added SEI reaction based on Yang et. al. 2017 and reduction in porosity ([#836](https://github.com/pybamm-team/PyBaMM/issues/836)) 
>>>>>>> 57401321
-   Added SEI film resistance as an option ([#994](https://github.com/pybamm-team/PyBaMM/pull/994))
-   Added `parameters` attribute to `pybamm.BaseModel` and `pybamm.Geometry` that lists all of the required parameters ([#993](https://github.com/pybamm-team/PyBaMM/pull/993))
-   Added tab, edge, and surface cooling ([#965](https://github.com/pybamm-team/PyBaMM/pull/965))
-   Added functionality to solver to automatically discretise a 0D model ([#947](https://github.com/pybamm-team/PyBaMM/pull/947))
-   Added sensitivity to `CasadiAlgebraicSolver` ([#940](https://github.com/pybamm-team/PyBaMM/pull/940))
-   Added `ProcessedSymbolicVariable` class, which can handle symbolic variables (i.e. variables for which the inputs are symbolic) ([#940](https://github.com/pybamm-team/PyBaMM/pull/940))
-   Made `QuickPlot` compatible with Google Colab ([#935](https://github.com/pybamm-team/PyBaMM/pull/935))
-   Added `BasicFull` model for lead-acid ([#932](https://github.com/pybamm-team/PyBaMM/pull/932))
-   Added 'arctan' function  ([#973](https://github.com/pybamm-team/PyBaMM/pull/973))

## Optimizations

-   Implementing the use of GitHub Actions for CI ([#855](https://github.com/pybamm-team/PyBaMM/pull/855))
-   Changed default solver for DAE models to `CasadiSolver` ([#978](https://github.com/pybamm-team/PyBaMM/pull/978))
-   Added some extra simplifications to the expression tree ([#971](https://github.com/pybamm-team/PyBaMM/pull/971))
-   Changed the behaviour of "safe" mode in `CasadiSolver` ([#956](https://github.com/pybamm-team/PyBaMM/pull/956))
-   Sped up model building ([#927](https://github.com/pybamm-team/PyBaMM/pull/927))
-   Changed default solver for lead-acid to `CasadiSolver` ([#927](https://github.com/pybamm-team/PyBaMM/pull/927))

## Bug fixes

-   Fix storing and plotting external variables in the solution ([#1026](https://github.com/pybamm-team/PyBaMM/pull/1026))
-   Fix running a simulation with a model that is already discretized ([#1025](https://github.com/pybamm-team/PyBaMM/pull/1025))
-   Fix CI not triggering for PR. ([#1013](https://github.com/pybamm-team/PyBaMM/pull/1013))
-   Fix schedule testing running too often. ([#1010](https://github.com/pybamm-team/PyBaMM/pull/1010))
-   Fix doctests failing due to mismatch in unsorted output.([#990](https://github.com/pybamm-team/PyBaMM/pull/990))
-   Added extra checks when creating a model, for clearer errors ([#971](https://github.com/pybamm-team/PyBaMM/pull/971))
-   Fixed `Interpolant` ids to allow processing ([#962](https://github.com/pybamm-team/PyBaMM/pull/962))
-   Fixed a bug in the initial conditions of the potential pair model ([#954](https://github.com/pybamm-team/PyBaMM/pull/954))
-   Changed simulation attributes to assign copies rather than the objects themselves ([#952](https://github.com/pybamm-team/PyBaMM/pull/952))
-   Added default values to base model so that it works with the `Simulation` class ([#952](https://github.com/pybamm-team/PyBaMM/pull/952))
-   Fixed solver to recompute initial conditions when inputs are changed ([#951](https://github.com/pybamm-team/PyBaMM/pull/951))
-   Reformatted thermal submodels ([#938](https://github.com/pybamm-team/PyBaMM/pull/938))
-   Reformatted electrolyte submodels ([#927](https://github.com/pybamm-team/PyBaMM/pull/927))
-   Reformatted convection submodels ([#635](https://github.com/pybamm-team/PyBaMM/pull/635))

## Breaking changes

-   Geometry should no longer be given keys 'primary' or 'secondary' ([#1032](https://github.com/pybamm-team/PyBaMM/pull/1032))
-   Calls to `ProcessedVariable` objects are now made using dimensional time and space ([#1028](https://github.com/pybamm-team/PyBaMM/pull/1028))
-   For variables discretised using finite elements the result returned by calling `ProcessedVariable` is now transposed ([#1020](https://github.com/pybamm-team/PyBaMM/pull/1020))
-   Renamed "surface area density" to "surface area to volume ratio" ([#975](https://github.com/pybamm-team/PyBaMM/pull/975))
-   Replaced "reaction rate" with "exchange-current density" ([#975](https://github.com/pybamm-team/PyBaMM/pull/975))
-   Changed the implementation of reactions in submodels ([#948](https://github.com/pybamm-team/PyBaMM/pull/948))
-   Removed some inputs like `T_inf`, `R_g` and activation energies to some of the standard function parameters. This is because each of those inputs is specific to a particular function (e.g. the reference temperature at which the function was measured). To change a property such as the activation energy, users should create a new function, specifying the relevant property as a `Parameter` or `InputParameter` ([#942](https://github.com/pybamm-team/PyBaMM/pull/942))
-   The thermal option 'xyz-lumped' has been removed. The option 'thermal current collector' has also been removed ([#938](https://github.com/pybamm-team/PyBaMM/pull/938))
-   The 'C-rate' parameter has been deprecated. Use 'Current function [A]' instead. The cell capacity can be accessed as 'Cell capacity [A.h]', and used to calculate current from C-rate ([#952](https://github.com/pybamm-team/PyBaMM/pull/952))

# [v0.2.1](https://github.com/pybamm-team/PyBaMM/tree/v0.2.1) - 2020-03-31

New expression tree node types, models, parameter sets and solvers, as well as general bug fixes and new examples.

## Features

-   Store variable slices in model for inspection ([#925](https://github.com/pybamm-team/PyBaMM/pull/925))
-   Added LiNiCoO2 parameter set from Ecker et. al. ([#922](https://github.com/pybamm-team/PyBaMM/pull/922))
-   Made t_plus (optionally) a function of electrolyte concentration, and added (1 + dlnf/dlnc) to models ([#921](https://github.com/pybamm-team/PyBaMM/pull/921))
-   Added `DummySolver` for empty models ([#915](https://github.com/pybamm-team/PyBaMM/pull/915))
-   Added functionality to broadcast to edges ([#891](https://github.com/pybamm-team/PyBaMM/pull/891))
-   Reformatted and cleaned up `QuickPlot` ([#886](https://github.com/pybamm-team/PyBaMM/pull/886))
-   Added thermal effects to lead-acid models ([#885](https://github.com/pybamm-team/PyBaMM/pull/885))
-   Added a helper function for info on function parameters ([#881](https://github.com/pybamm-team/PyBaMM/pull/881))
-   Added additional notebooks showing how to create and compare models ([#877](https://github.com/pybamm-team/PyBaMM/pull/877))
-   Added `Minimum`, `Maximum` and `Sign` operators
    ([#876](https://github.com/pybamm-team/PyBaMM/pull/876))
-   Added a search feature to `FuzzyDict` ([#875](https://github.com/pybamm-team/PyBaMM/pull/875))
-   Add ambient temperature as a function of time ([#872](https://github.com/pybamm-team/PyBaMM/pull/872))
-   Added `CasadiAlgebraicSolver` for solving algebraic systems with CasADi ([#868](https://github.com/pybamm-team/PyBaMM/pull/868))
-   Added electrolyte functions from Landesfeind ([#860](https://github.com/pybamm-team/PyBaMM/pull/860))
-   Add new symbols `VariableDot`, representing the derivative of a variable wrt time,
    and `StateVectorDot`, representing the derivative of a state vector wrt time
    ([#858](https://github.com/pybamm-team/PyBaMM/issues/858))

## Bug fixes

-   Filter out discontinuities that occur after solve times
    ([#941](https://github.com/pybamm-team/PyBaMM/pull/945))
-   Fixed tight layout for QuickPlot in jupyter notebooks ([#930](https://github.com/pybamm-team/PyBaMM/pull/930))
-   Fixed bug raised if function returns a scalar ([#919](https://github.com/pybamm-team/PyBaMM/pull/919))
-   Fixed event handling in `ScipySolver` ([#905](https://github.com/pybamm-team/PyBaMM/pull/905))
-   Made input handling clearer in solvers ([#905](https://github.com/pybamm-team/PyBaMM/pull/905))
-   Updated Getting started notebook 2 ([#903](https://github.com/pybamm-team/PyBaMM/pull/903))
-   Reformatted external circuit submodels ([#879](https://github.com/pybamm-team/PyBaMM/pull/879))
-   Some bug fixes to generalize specifying models that aren't battery models, see [#846](https://github.com/pybamm-team/PyBaMM/issues/846)
-   Reformatted interface submodels to be more readable ([#866](https://github.com/pybamm-team/PyBaMM/pull/866))
-   Removed double-counted "number of electrodes connected in parallel" from simulation ([#864](https://github.com/pybamm-team/PyBaMM/pull/864))

## Breaking changes

-   Changed keyword argument `u` for inputs (when evaluating an object) to `inputs` ([#905](https://github.com/pybamm-team/PyBaMM/pull/905))
-   Removed "set external temperature" and "set external potential" options. Use "external submodels" option instead ([#862](https://github.com/pybamm-team/PyBaMM/pull/862))

# [v0.2.0](https://github.com/pybamm-team/PyBaMM/tree/v0.2.0) - 2020-02-26

This release introduces many new features and optimizations. All models can now be solved using the pip installation - in particular, the DFN can be solved in around 0.1s. Other highlights include an improved user interface, simulations of experimental protocols (GITT, CCCV, etc), new parameter sets for NCA and LGM50, drive cycles, "input parameters" and "external variables" for quickly solving models with different parameter values and coupling with external software, and general bug fixes and optimizations.

## Features

-   Added LG M50 parameter set ([#854](https://github.com/pybamm-team/PyBaMM/pull/854))
-   Changed rootfinding algorithm to CasADi, scipy.optimize.root still accessible as an option ([#844](https://github.com/pybamm-team/PyBaMM/pull/844))
-   Added capacitance effects to lithium-ion models ([#842](https://github.com/pybamm-team/PyBaMM/pull/842))
-   Added NCA parameter set ([#824](https://github.com/pybamm-team/PyBaMM/pull/824))
-   Added functionality to `Solution` that automatically gets `t_eval` from the data when simulating drive cycles and performs checks to ensure the output has the required resolution to accurately capture the input current ([#819](https://github.com/pybamm-team/PyBaMM/pull/819))
-   Added `Citations` object to print references when specific functionality is used ([#818](https://github.com/pybamm-team/PyBaMM/pull/818))
-   Updated `Solution` to allow exporting to matlab and csv formats ([#811](https://github.com/pybamm-team/PyBaMM/pull/811))
-   Allow porosity to vary in space ([#809](https://github.com/pybamm-team/PyBaMM/pull/809))
-   Added functionality to solve DAE models with non-smooth current inputs ([#808](https://github.com/pybamm-team/PyBaMM/pull/808))
-   Added functionality to simulate experiments and testing protocols ([#807](https://github.com/pybamm-team/PyBaMM/pull/807))
-   Added fuzzy string matching for parameters and variables ([#796](https://github.com/pybamm-team/PyBaMM/pull/796))
-   Changed ParameterValues to raise an error when a parameter that wasn't previously defined is updated ([#796](https://github.com/pybamm-team/PyBaMM/pull/796))
-   Added some basic models (BasicSPM and BasicDFN) in order to clearly demonstrate the PyBaMM model structure for battery models ([#795](https://github.com/pybamm-team/PyBaMM/pull/795))
-   Allow initial conditions in the particle to depend on x ([#786](https://github.com/pybamm-team/PyBaMM/pull/786))
-   Added the harmonic mean to the Finite Volume method, which is now used when computing fluxes ([#783](https://github.com/pybamm-team/PyBaMM/pull/783))
-   Refactored `Solution` to make it a dictionary that contains all of the solution variables. This automatically creates `ProcessedVariable` objects when required, so that the solution can be obtained much more easily. ([#781](https://github.com/pybamm-team/PyBaMM/pull/781))
-   Added notebook to explain broadcasts ([#776](https://github.com/pybamm-team/PyBaMM/pull/776))
-   Added a step to discretisation that automatically compute the inverse of the mass matrix of the differential part of the problem so that the underlying DAEs can be provided in semi-explicit form, as required by the CasADi solver ([#769](https://github.com/pybamm-team/PyBaMM/pull/769))
-   Added the gradient operation for the Finite Element Method ([#767](https://github.com/pybamm-team/PyBaMM/pull/767))
-   Added `InputParameter` node for quickly changing parameter values ([#752](https://github.com/pybamm-team/PyBaMM/pull/752))
-   Added submodels for operating modes other than current-controlled ([#751](https://github.com/pybamm-team/PyBaMM/pull/751))
-   Changed finite volume discretisation to use exact values provided by Neumann boundary conditions when computing the gradient instead of adding ghost nodes([#748](https://github.com/pybamm-team/PyBaMM/pull/748))
-   Added optional R(x) distribution in particle models ([#745](https://github.com/pybamm-team/PyBaMM/pull/745))
-   Generalized importing of external variables ([#728](https://github.com/pybamm-team/PyBaMM/pull/728))
-   Separated active and inactive material volume fractions ([#726](https://github.com/pybamm-team/PyBaMM/pull/726))
-   Added submodels for tortuosity ([#726](https://github.com/pybamm-team/PyBaMM/pull/726))
-   Simplified the interface for setting current functions ([#723](https://github.com/pybamm-team/PyBaMM/pull/723))
-   Added Heaviside operator ([#723](https://github.com/pybamm-team/PyBaMM/pull/723))
-   New extrapolation methods ([#707](https://github.com/pybamm-team/PyBaMM/pull/707))
-   Added some "Getting Started" documentation ([#703](https://github.com/pybamm-team/PyBaMM/pull/703))
-   Allow abs tolerance to be set by variable for IDA KLU solver ([#700](https://github.com/pybamm-team/PyBaMM/pull/700))
-   Added Simulation class ([#693](https://github.com/pybamm-team/PyBaMM/pull/693)) with load/save functionality ([#732](https://github.com/pybamm-team/PyBaMM/pull/732))
-   Added interface to CasADi solver ([#687](https://github.com/pybamm-team/PyBaMM/pull/687), [#691](https://github.com/pybamm-team/PyBaMM/pull/691), [#714](https://github.com/pybamm-team/PyBaMM/pull/714)). This makes the SUNDIALS DAE solvers (Scikits and KLU) truly optional (though IDA KLU is recommended for solving the DFN).
-   Added option to use CasADi's Algorithmic Differentiation framework to calculate Jacobians ([#687](https://github.com/pybamm-team/PyBaMM/pull/687))
-   Added method to evaluate parameters more easily ([#669](https://github.com/pybamm-team/PyBaMM/pull/669))
-   Added `Jacobian` class to reuse known Jacobians of expressions ([#665](https://github.com/pybamm-team/PyBaMM/pull/670))
-   Added `Interpolant` class to interpolate experimental data (e.g. OCP curves) ([#661](https://github.com/pybamm-team/PyBaMM/pull/661))
-   Added interface (via pybind11) to sundials with the IDA KLU sparse linear solver ([#657](https://github.com/pybamm-team/PyBaMM/pull/657))
-   Allowed parameters to be set by material or by specifying a particular paper ([#647](https://github.com/pybamm-team/PyBaMM/pull/647))
-   Set relative and absolute tolerances independently in solvers ([#645](https://github.com/pybamm-team/PyBaMM/pull/645))
-   Added basic method to allow (a part of) the State Vector to be updated with results obtained from another solution or package ([#624](https://github.com/pybamm-team/PyBaMM/pull/624))
-   Added some non-uniform meshes in 1D and 2D ([#617](https://github.com/pybamm-team/PyBaMM/pull/617))

## Optimizations

-   Now simplifying objects that are constant as soon as they are created ([#801](https://github.com/pybamm-team/PyBaMM/pull/801))
-   Simplified solver interface ([#800](https://github.com/pybamm-team/PyBaMM/pull/800))
-   Added caching for shape evaluation, used during discretisation ([#780](https://github.com/pybamm-team/PyBaMM/pull/780))
-   Added an option to skip model checks during discretisation, which could be slow for large models ([#739](https://github.com/pybamm-team/PyBaMM/pull/739))
-   Use CasADi's automatic differentation algorithms by default when solving a model ([#714](https://github.com/pybamm-team/PyBaMM/pull/714))
-   Avoid re-checking size when making a copy of an `Index` object ([#656](https://github.com/pybamm-team/PyBaMM/pull/656))
-   Avoid recalculating `_evaluation_array` when making a copy of a `StateVector` object ([#653](https://github.com/pybamm-team/PyBaMM/pull/653))

## Bug fixes

-   Fixed a bug where current loaded from data was incorrectly scaled with the cell capacity ([#852](https://github.com/pybamm-team/PyBaMM/pull/852))
-   Moved evaluation of initial conditions to solver ([#839](https://github.com/pybamm-team/PyBaMM/pull/839))
-   Fixed a bug where the first line of the data wasn't loaded when parameters are loaded from data ([#819](https://github.com/pybamm-team/PyBaMM/pull/819))
-   Made `graphviz` an optional dependency ([#810](https://github.com/pybamm-team/PyBaMM/pull/810))
-   Fixed examples to run with basic pip installation ([#800](https://github.com/pybamm-team/PyBaMM/pull/800))
-   Added events for CasADi solver when stepping ([#800](https://github.com/pybamm-team/PyBaMM/pull/800))
-   Improved implementation of broadcasts ([#776](https://github.com/pybamm-team/PyBaMM/pull/776))
-   Fixed a bug which meant that the Ohmic heating in the current collectors was incorrect if using the Finite Element Method ([#767](https://github.com/pybamm-team/PyBaMM/pull/767))
-   Improved automatic broadcasting ([#747](https://github.com/pybamm-team/PyBaMM/pull/747))
-   Fixed bug with wrong temperature in initial conditions ([#737](https://github.com/pybamm-team/PyBaMM/pull/737))
-   Improved flexibility of parameter values so that parameters (such as diffusivity or current) can be set as functions or scalars ([#723](https://github.com/pybamm-team/PyBaMM/pull/723))
-   Fixed a bug where boundary conditions were sometimes handled incorrectly in 1+1D models ([#713](https://github.com/pybamm-team/PyBaMM/pull/713))
-   Corrected a sign error in Dirichlet boundary conditions in the Finite Element Method ([#706](https://github.com/pybamm-team/PyBaMM/pull/706))
-   Passed the correct dimensional temperature to open circuit potential ([#702](https://github.com/pybamm-team/PyBaMM/pull/702))
-   Added missing temperature dependence in electrolyte and interface submodels ([#698](https://github.com/pybamm-team/PyBaMM/pull/698))
-   Fixed differentiation of functions that have more than one argument ([#687](https://github.com/pybamm-team/PyBaMM/pull/687))
-   Added warning if `ProcessedVariable` is called outside its interpolation range ([#681](https://github.com/pybamm-team/PyBaMM/pull/681))
-   Updated installation instructions for Mac OS ([#680](https://github.com/pybamm-team/PyBaMM/pull/680))
-   Improved the way `ProcessedVariable` objects are created in higher dimensions ([#581](https://github.com/pybamm-team/PyBaMM/pull/581))

## Breaking changes

-   Time for solver should now be given in seconds ([#832](https://github.com/pybamm-team/PyBaMM/pull/832))
-   Model events are now represented as a list of `pybamm.Event` ([#759](https://github.com/pybamm-team/PyBaMM/issues/759)
-   Removed `ParameterValues.update_model`, whose functionality is now replaced by `InputParameter` ([#801](https://github.com/pybamm-team/PyBaMM/pull/801))
-   Removed `Outer` and `Kron` nodes as no longer used ([#777](https://github.com/pybamm-team/PyBaMM/pull/777))
-   Moved `results` to separate repositories ([#761](https://github.com/pybamm-team/PyBaMM/pull/761))
-   The parameters "Bruggeman coefficient" must now be specified separately as "Bruggeman coefficient (electrolyte)" and "Bruggeman coefficient (electrode)"
-   The current classes (`GetConstantCurrent`, `GetUserCurrent` and `GetUserData`) have now been removed. Please refer to the [`change-input-current` notebook](https://github.com/pybamm-team/PyBaMM/blob/master/examples/notebooks/change-input-current.ipynb) for information on how to specify an input current
-   Parameter functions must now use pybamm functions instead of numpy functions (e.g. `pybamm.exp` instead of `numpy.exp`), as these are then used to construct the expression tree directly. Generally, pybamm syntax follows numpy syntax; please get in touch if a function you need is missing.
-   The current must now be updated by changing "Current function [A]" or "C-rate" instead of "Typical current [A]"


# [v0.1.0](https://github.com/pybamm-team/PyBaMM/tree/v0.1.0) - 2019-10-08

This is the first official version of PyBaMM.
Please note that PyBaMM in still under active development, and so the API may change in the future.

## Features

### Models

#### Lithium-ion

- Single Particle Model (SPM)
- Single Particle Model with electrolyte (SPMe)
- Doyle-Fuller-Newman (DFN) model

with the following optional physics:

- Thermal effects
- Fast diffusion in particles
- 2+1D (pouch cell)

#### Lead-acid

- Leading-Order Quasi-Static model
- First-Order Quasi-Static model
- Composite model
- Full model

with the following optional physics:

- Hydrolysis side reaction
- Capacitance effects
- 2+1D


### Spatial discretisations

- Finite Volume (1D only)
- Finite Element (scikit, 2D only)

### Solvers

- Scipy
- Scikits ODE
- Scikits DAE
- IDA KLU sparse linear solver (Sundials)
- Algebraic (root-finding)<|MERGE_RESOLUTION|>--- conflicted
+++ resolved
@@ -4,16 +4,13 @@
 
 ## Features
 
-<<<<<<< HEAD
+-   Added SEI reaction based on Yang et. al. 2017 and reduction in porosity ([#836](https://github.com/pybamm-team/PyBaMM/issues/836)) 
 -   Reformatted `Geometry` and `Mesh` classes ([#1032](https://github.com/pybamm-team/PyBaMM/pull/1032))
 -   Added arbitrary geometry to the lumped thermal model ([#718](https://github.com/pybamm-team/PyBaMM/issues/718))
 -   Allowed `ProcessedVariable` to handle cases where `len(solution.t)=1` ([#1020](https://github.com/pybamm-team/PyBaMM/pull/1020))
 -   Added `BackwardIndefiniteIntegral` symbol ([#1014](https://github.com/pybamm-team/PyBaMM/pull/1014))
 -   Added `plot` and `plot2D` to enable easy plotting of `pybamm.Array` objects ([#1008](https://github.com/pybamm-team/PyBaMM/pull/1008))
 -   Updated effective current collector models and added example notebook ([#1007](https://github.com/pybamm-team/PyBaMM/pull/1007))
-=======
--   Added SEI reaction based on Yang et. al. 2017 and reduction in porosity ([#836](https://github.com/pybamm-team/PyBaMM/issues/836)) 
->>>>>>> 57401321
 -   Added SEI film resistance as an option ([#994](https://github.com/pybamm-team/PyBaMM/pull/994))
 -   Added `parameters` attribute to `pybamm.BaseModel` and `pybamm.Geometry` that lists all of the required parameters ([#993](https://github.com/pybamm-team/PyBaMM/pull/993))
 -   Added tab, edge, and surface cooling ([#965](https://github.com/pybamm-team/PyBaMM/pull/965))
