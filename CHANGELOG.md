# [Unreleased](https://github.com/pybamm-team/PyBaMM)

## Features

-   Reformatted Getting Started notebooks ([#1083](https://github.com/pybamm-team/PyBaMM/pull/1083))
-   Reformatted Landesfeind electrolytes ([#1064](https://github.com/pybamm-team/PyBaMM/pull/1064))
-   Adapted examples to be run in Google Colab ([#1061](https://github.com/pybamm-team/PyBaMM/pull/1061))
-   Added some new solvers for algebraic models ([#1059](https://github.com/pybamm-team/PyBaMM/pull/1059))
-   Added `length_scales` attribute to models ([#1058](https://github.com/pybamm-team/PyBaMM/pull/1058))
-   Added averaging in secondary dimensions ([#1057](https://github.com/pybamm-team/PyBaMM/pull/1057))
-   Added SEI reaction based on Yang et. al. 2017 and reduction in porosity ([#1009](https://github.com/pybamm-team/PyBaMM/issues/1009))

## Optimizations

-   Reformatted CasADi "safe" mode to deal with events better ([#1089](https://github.com/pybamm-team/PyBaMM/pull/1089))

## Bug fixes

-   Fixed `Simulation` to keep different copies of the model so that parameters can be changed between simulations ([#1090](https://github.com/pybamm-team/PyBaMM/pull/1090))
-   Fixed `model.new_copy()` to keep custom submodels ([#1090](https://github.com/pybamm-team/PyBaMM/pull/1090))
-   2D processed variables can now be evaluated at the domain boundaries ([#1088](https://github.com/pybamm-team/PyBaMM/pull/1088))
-   Update the default variable points to better capture behaviour in the solid particles in li-ion models ([#1081](https://github.com/pybamm-team/PyBaMM/pull/1081))
-   Fix `QuickPlot` to display variables discretised by FEM (in y-z) properly ([#1078](https://github.com/pybamm-team/PyBaMM/pull/1078))
-   Add length scales to `EffectiveResistance` models ([#1071](https://github.com/pybamm-team/PyBaMM/pull/1071))
-   Allowed for pybamm functions exp, sin, cos, sqrt to be used in expression trees that
    are converted to casadi format ([#1067](https://github.com/pybamm-team/PyBaMM/pull/1067))
-   Fix a bug where variables that depend on y and z were transposed in `QuickPlot` ([#1055](https://github.com/pybamm-team/PyBaMM/pull/1055))

## Breaking changes

<<<<<<< HEAD
-   `Simulation.specs` and `Simulation.set_defaults` have been deprecated. Users should create a new `Simulation` object for each different case instead ([#1090](https://github.com/pybamm-team/PyBaMM/pull/1090))
=======
-  The solution times `t_eval` must now be provided to `Simulation.solve()` when not using an experiment or prescribing the current using drive cycle data ([#1086](https://github.com/pybamm-team/PyBaMM/pull/1086))
>>>>>>> 0077553d

# [v0.2.2](https://github.com/pybamm-team/PyBaMM/tree/v0.2.2) - 2020-06-01

New SEI models, simplification of submodel structure, as well as optimisations and general bug fixes.

## Features

-   Reformatted `Geometry` and `Mesh` classes ([#1032](https://github.com/pybamm-team/PyBaMM/pull/1032))
-   Added arbitrary geometry to the lumped thermal model ([#718](https://github.com/pybamm-team/PyBaMM/issues/718))
-   Allowed `ProcessedVariable` to handle cases where `len(solution.t)=1` ([#1020](https://github.com/pybamm-team/PyBaMM/pull/1020))
-   Added `BackwardIndefiniteIntegral` symbol ([#1014](https://github.com/pybamm-team/PyBaMM/pull/1014))
-   Added `plot` and `plot2D` to enable easy plotting of `pybamm.Array` objects ([#1008](https://github.com/pybamm-team/PyBaMM/pull/1008))
-   Updated effective current collector models and added example notebook ([#1007](https://github.com/pybamm-team/PyBaMM/pull/1007))
-   Added SEI film resistance as an option ([#994](https://github.com/pybamm-team/PyBaMM/pull/994))
-   Added `parameters` attribute to `pybamm.BaseModel` and `pybamm.Geometry` that lists all of the required parameters ([#993](https://github.com/pybamm-team/PyBaMM/pull/993))
-   Added tab, edge, and surface cooling ([#965](https://github.com/pybamm-team/PyBaMM/pull/965))
-   Added functionality to solver to automatically discretise a 0D model ([#947](https://github.com/pybamm-team/PyBaMM/pull/947))
-   Added sensitivity to `CasadiAlgebraicSolver` ([#940](https://github.com/pybamm-team/PyBaMM/pull/940))
-   Added `ProcessedSymbolicVariable` class, which can handle symbolic variables (i.e. variables for which the inputs are symbolic) ([#940](https://github.com/pybamm-team/PyBaMM/pull/940))
-   Made `QuickPlot` compatible with Google Colab ([#935](https://github.com/pybamm-team/PyBaMM/pull/935))
-   Added `BasicFull` model for lead-acid ([#932](https://github.com/pybamm-team/PyBaMM/pull/932))
-   Added 'arctan' function  ([#973](https://github.com/pybamm-team/PyBaMM/pull/973))

## Optimizations

-   Implementing the use of GitHub Actions for CI ([#855](https://github.com/pybamm-team/PyBaMM/pull/855))
-   Changed default solver for DAE models to `CasadiSolver` ([#978](https://github.com/pybamm-team/PyBaMM/pull/978))
-   Added some extra simplifications to the expression tree ([#971](https://github.com/pybamm-team/PyBaMM/pull/971))
-   Changed the behaviour of "safe" mode in `CasadiSolver` ([#956](https://github.com/pybamm-team/PyBaMM/pull/956))
-   Sped up model building ([#927](https://github.com/pybamm-team/PyBaMM/pull/927))
-   Changed default solver for lead-acid to `CasadiSolver` ([#927](https://github.com/pybamm-team/PyBaMM/pull/927))

## Bug fixes

-   Fix a bug where slider plots do not update properly in notebooks ([#1041](https://github.com/pybamm-team/PyBaMM/pull/1041))
-   Fix storing and plotting external variables in the solution ([#1026](https://github.com/pybamm-team/PyBaMM/pull/1026))
-   Fix running a simulation with a model that is already discretized ([#1025](https://github.com/pybamm-team/PyBaMM/pull/1025))
-   Fix CI not triggering for PR. ([#1013](https://github.com/pybamm-team/PyBaMM/pull/1013))
-   Fix schedule testing running too often. ([#1010](https://github.com/pybamm-team/PyBaMM/pull/1010))
-   Fix doctests failing due to mismatch in unsorted output.([#990](https://github.com/pybamm-team/PyBaMM/pull/990))
-   Added extra checks when creating a model, for clearer errors ([#971](https://github.com/pybamm-team/PyBaMM/pull/971))
-   Fixed `Interpolant` ids to allow processing ([#962](https://github.com/pybamm-team/PyBaMM/pull/962))
-   Fixed a bug in the initial conditions of the potential pair model ([#954](https://github.com/pybamm-team/PyBaMM/pull/954))
-   Changed simulation attributes to assign copies rather than the objects themselves ([#952](https://github.com/pybamm-team/PyBaMM/pull/952))
-   Added default values to base model so that it works with the `Simulation` class ([#952](https://github.com/pybamm-team/PyBaMM/pull/952))
-   Fixed solver to recompute initial conditions when inputs are changed ([#951](https://github.com/pybamm-team/PyBaMM/pull/951))
-   Reformatted thermal submodels ([#938](https://github.com/pybamm-team/PyBaMM/pull/938))
-   Reformatted electrolyte submodels ([#927](https://github.com/pybamm-team/PyBaMM/pull/927))
-   Reformatted convection submodels ([#635](https://github.com/pybamm-team/PyBaMM/pull/635))

## Breaking changes

-   Geometry should no longer be given keys 'primary' or 'secondary' ([#1032](https://github.com/pybamm-team/PyBaMM/pull/1032))
-   Calls to `ProcessedVariable` objects are now made using dimensional time and space ([#1028](https://github.com/pybamm-team/PyBaMM/pull/1028))
-   For variables discretised using finite elements the result returned by calling `ProcessedVariable` is now transposed ([#1020](https://github.com/pybamm-team/PyBaMM/pull/1020))
-   Renamed "surface area density" to "surface area to volume ratio" ([#975](https://github.com/pybamm-team/PyBaMM/pull/975))
-   Replaced "reaction rate" with "exchange-current density" ([#975](https://github.com/pybamm-team/PyBaMM/pull/975))
-   Changed the implementation of reactions in submodels ([#948](https://github.com/pybamm-team/PyBaMM/pull/948))
-   Removed some inputs like `T_inf`, `R_g` and activation energies to some of the standard function parameters. This is because each of those inputs is specific to a particular function (e.g. the reference temperature at which the function was measured). To change a property such as the activation energy, users should create a new function, specifying the relevant property as a `Parameter` or `InputParameter` ([#942](https://github.com/pybamm-team/PyBaMM/pull/942))
-   The thermal option 'xyz-lumped' has been removed. The option 'thermal current collector' has also been removed ([#938](https://github.com/pybamm-team/PyBaMM/pull/938))
-   The 'C-rate' parameter has been deprecated. Use 'Current function [A]' instead. The cell capacity can be accessed as 'Cell capacity [A.h]', and used to calculate current from C-rate ([#952](https://github.com/pybamm-team/PyBaMM/pull/952))

# [v0.2.1](https://github.com/pybamm-team/PyBaMM/tree/v0.2.1) - 2020-03-31

New expression tree node types, models, parameter sets and solvers, as well as general bug fixes and new examples.

## Features

-   Store variable slices in model for inspection ([#925](https://github.com/pybamm-team/PyBaMM/pull/925))
-   Added LiNiCoO2 parameter set from Ecker et. al. ([#922](https://github.com/pybamm-team/PyBaMM/pull/922))
-   Made t_plus (optionally) a function of electrolyte concentration, and added (1 + dlnf/dlnc) to models ([#921](https://github.com/pybamm-team/PyBaMM/pull/921))
-   Added `DummySolver` for empty models ([#915](https://github.com/pybamm-team/PyBaMM/pull/915))
-   Added functionality to broadcast to edges ([#891](https://github.com/pybamm-team/PyBaMM/pull/891))
-   Reformatted and cleaned up `QuickPlot` ([#886](https://github.com/pybamm-team/PyBaMM/pull/886))
-   Added thermal effects to lead-acid models ([#885](https://github.com/pybamm-team/PyBaMM/pull/885))
-   Added a helper function for info on function parameters ([#881](https://github.com/pybamm-team/PyBaMM/pull/881))
-   Added additional notebooks showing how to create and compare models ([#877](https://github.com/pybamm-team/PyBaMM/pull/877))
-   Added `Minimum`, `Maximum` and `Sign` operators
    ([#876](https://github.com/pybamm-team/PyBaMM/pull/876))
-   Added a search feature to `FuzzyDict` ([#875](https://github.com/pybamm-team/PyBaMM/pull/875))
-   Add ambient temperature as a function of time ([#872](https://github.com/pybamm-team/PyBaMM/pull/872))
-   Added `CasadiAlgebraicSolver` for solving algebraic systems with CasADi ([#868](https://github.com/pybamm-team/PyBaMM/pull/868))
-   Added electrolyte functions from Landesfeind ([#860](https://github.com/pybamm-team/PyBaMM/pull/860))
-   Add new symbols `VariableDot`, representing the derivative of a variable wrt time,
    and `StateVectorDot`, representing the derivative of a state vector wrt time
    ([#858](https://github.com/pybamm-team/PyBaMM/issues/858))

## Bug fixes

-   Filter out discontinuities that occur after solve times
    ([#941](https://github.com/pybamm-team/PyBaMM/pull/945))
-   Fixed tight layout for QuickPlot in jupyter notebooks ([#930](https://github.com/pybamm-team/PyBaMM/pull/930))
-   Fixed bug raised if function returns a scalar ([#919](https://github.com/pybamm-team/PyBaMM/pull/919))
-   Fixed event handling in `ScipySolver` ([#905](https://github.com/pybamm-team/PyBaMM/pull/905))
-   Made input handling clearer in solvers ([#905](https://github.com/pybamm-team/PyBaMM/pull/905))
-   Updated Getting started notebook 2 ([#903](https://github.com/pybamm-team/PyBaMM/pull/903))
-   Reformatted external circuit submodels ([#879](https://github.com/pybamm-team/PyBaMM/pull/879))
-   Some bug fixes to generalize specifying models that aren't battery models, see [#846](https://github.com/pybamm-team/PyBaMM/issues/846)
-   Reformatted interface submodels to be more readable ([#866](https://github.com/pybamm-team/PyBaMM/pull/866))
-   Removed double-counted "number of electrodes connected in parallel" from simulation ([#864](https://github.com/pybamm-team/PyBaMM/pull/864))

## Breaking changes

-   Changed keyword argument `u` for inputs (when evaluating an object) to `inputs` ([#905](https://github.com/pybamm-team/PyBaMM/pull/905))
-   Removed "set external temperature" and "set external potential" options. Use "external submodels" option instead ([#862](https://github.com/pybamm-team/PyBaMM/pull/862))

# [v0.2.0](https://github.com/pybamm-team/PyBaMM/tree/v0.2.0) - 2020-02-26

This release introduces many new features and optimizations. All models can now be solved using the pip installation - in particular, the DFN can be solved in around 0.1s. Other highlights include an improved user interface, simulations of experimental protocols (GITT, CCCV, etc), new parameter sets for NCA and LGM50, drive cycles, "input parameters" and "external variables" for quickly solving models with different parameter values and coupling with external software, and general bug fixes and optimizations.

## Features

-   Added LG M50 parameter set ([#854](https://github.com/pybamm-team/PyBaMM/pull/854))
-   Changed rootfinding algorithm to CasADi, scipy.optimize.root still accessible as an option ([#844](https://github.com/pybamm-team/PyBaMM/pull/844))
-   Added capacitance effects to lithium-ion models ([#842](https://github.com/pybamm-team/PyBaMM/pull/842))
-   Added NCA parameter set ([#824](https://github.com/pybamm-team/PyBaMM/pull/824))
-   Added functionality to `Solution` that automatically gets `t_eval` from the data when simulating drive cycles and performs checks to ensure the output has the required resolution to accurately capture the input current ([#819](https://github.com/pybamm-team/PyBaMM/pull/819))
-   Added `Citations` object to print references when specific functionality is used ([#818](https://github.com/pybamm-team/PyBaMM/pull/818))
-   Updated `Solution` to allow exporting to matlab and csv formats ([#811](https://github.com/pybamm-team/PyBaMM/pull/811))
-   Allow porosity to vary in space ([#809](https://github.com/pybamm-team/PyBaMM/pull/809))
-   Added functionality to solve DAE models with non-smooth current inputs ([#808](https://github.com/pybamm-team/PyBaMM/pull/808))
-   Added functionality to simulate experiments and testing protocols ([#807](https://github.com/pybamm-team/PyBaMM/pull/807))
-   Added fuzzy string matching for parameters and variables ([#796](https://github.com/pybamm-team/PyBaMM/pull/796))
-   Changed ParameterValues to raise an error when a parameter that wasn't previously defined is updated ([#796](https://github.com/pybamm-team/PyBaMM/pull/796))
-   Added some basic models (BasicSPM and BasicDFN) in order to clearly demonstrate the PyBaMM model structure for battery models ([#795](https://github.com/pybamm-team/PyBaMM/pull/795))
-   Allow initial conditions in the particle to depend on x ([#786](https://github.com/pybamm-team/PyBaMM/pull/786))
-   Added the harmonic mean to the Finite Volume method, which is now used when computing fluxes ([#783](https://github.com/pybamm-team/PyBaMM/pull/783))
-   Refactored `Solution` to make it a dictionary that contains all of the solution variables. This automatically creates `ProcessedVariable` objects when required, so that the solution can be obtained much more easily. ([#781](https://github.com/pybamm-team/PyBaMM/pull/781))
-   Added notebook to explain broadcasts ([#776](https://github.com/pybamm-team/PyBaMM/pull/776))
-   Added a step to discretisation that automatically compute the inverse of the mass matrix of the differential part of the problem so that the underlying DAEs can be provided in semi-explicit form, as required by the CasADi solver ([#769](https://github.com/pybamm-team/PyBaMM/pull/769))
-   Added the gradient operation for the Finite Element Method ([#767](https://github.com/pybamm-team/PyBaMM/pull/767))
-   Added `InputParameter` node for quickly changing parameter values ([#752](https://github.com/pybamm-team/PyBaMM/pull/752))
-   Added submodels for operating modes other than current-controlled ([#751](https://github.com/pybamm-team/PyBaMM/pull/751))
-   Changed finite volume discretisation to use exact values provided by Neumann boundary conditions when computing the gradient instead of adding ghost nodes([#748](https://github.com/pybamm-team/PyBaMM/pull/748))
-   Added optional R(x) distribution in particle models ([#745](https://github.com/pybamm-team/PyBaMM/pull/745))
-   Generalized importing of external variables ([#728](https://github.com/pybamm-team/PyBaMM/pull/728))
-   Separated active and inactive material volume fractions ([#726](https://github.com/pybamm-team/PyBaMM/pull/726))
-   Added submodels for tortuosity ([#726](https://github.com/pybamm-team/PyBaMM/pull/726))
-   Simplified the interface for setting current functions ([#723](https://github.com/pybamm-team/PyBaMM/pull/723))
-   Added Heaviside operator ([#723](https://github.com/pybamm-team/PyBaMM/pull/723))
-   New extrapolation methods ([#707](https://github.com/pybamm-team/PyBaMM/pull/707))
-   Added some "Getting Started" documentation ([#703](https://github.com/pybamm-team/PyBaMM/pull/703))
-   Allow abs tolerance to be set by variable for IDA KLU solver ([#700](https://github.com/pybamm-team/PyBaMM/pull/700))
-   Added Simulation class ([#693](https://github.com/pybamm-team/PyBaMM/pull/693)) with load/save functionality ([#732](https://github.com/pybamm-team/PyBaMM/pull/732))
-   Added interface to CasADi solver ([#687](https://github.com/pybamm-team/PyBaMM/pull/687), [#691](https://github.com/pybamm-team/PyBaMM/pull/691), [#714](https://github.com/pybamm-team/PyBaMM/pull/714)). This makes the SUNDIALS DAE solvers (Scikits and KLU) truly optional (though IDA KLU is recommended for solving the DFN).
-   Added option to use CasADi's Algorithmic Differentiation framework to calculate Jacobians ([#687](https://github.com/pybamm-team/PyBaMM/pull/687))
-   Added method to evaluate parameters more easily ([#669](https://github.com/pybamm-team/PyBaMM/pull/669))
-   Added `Jacobian` class to reuse known Jacobians of expressions ([#665](https://github.com/pybamm-team/PyBaMM/pull/670))
-   Added `Interpolant` class to interpolate experimental data (e.g. OCP curves) ([#661](https://github.com/pybamm-team/PyBaMM/pull/661))
-   Added interface (via pybind11) to sundials with the IDA KLU sparse linear solver ([#657](https://github.com/pybamm-team/PyBaMM/pull/657))
-   Allowed parameters to be set by material or by specifying a particular paper ([#647](https://github.com/pybamm-team/PyBaMM/pull/647))
-   Set relative and absolute tolerances independently in solvers ([#645](https://github.com/pybamm-team/PyBaMM/pull/645))
-   Added basic method to allow (a part of) the State Vector to be updated with results obtained from another solution or package ([#624](https://github.com/pybamm-team/PyBaMM/pull/624))
-   Added some non-uniform meshes in 1D and 2D ([#617](https://github.com/pybamm-team/PyBaMM/pull/617))

## Optimizations

-   Now simplifying objects that are constant as soon as they are created ([#801](https://github.com/pybamm-team/PyBaMM/pull/801))
-   Simplified solver interface ([#800](https://github.com/pybamm-team/PyBaMM/pull/800))
-   Added caching for shape evaluation, used during discretisation ([#780](https://github.com/pybamm-team/PyBaMM/pull/780))
-   Added an option to skip model checks during discretisation, which could be slow for large models ([#739](https://github.com/pybamm-team/PyBaMM/pull/739))
-   Use CasADi's automatic differentation algorithms by default when solving a model ([#714](https://github.com/pybamm-team/PyBaMM/pull/714))
-   Avoid re-checking size when making a copy of an `Index` object ([#656](https://github.com/pybamm-team/PyBaMM/pull/656))
-   Avoid recalculating `_evaluation_array` when making a copy of a `StateVector` object ([#653](https://github.com/pybamm-team/PyBaMM/pull/653))

## Bug fixes

-   Fixed a bug where current loaded from data was incorrectly scaled with the cell capacity ([#852](https://github.com/pybamm-team/PyBaMM/pull/852))
-   Moved evaluation of initial conditions to solver ([#839](https://github.com/pybamm-team/PyBaMM/pull/839))
-   Fixed a bug where the first line of the data wasn't loaded when parameters are loaded from data ([#819](https://github.com/pybamm-team/PyBaMM/pull/819))
-   Made `graphviz` an optional dependency ([#810](https://github.com/pybamm-team/PyBaMM/pull/810))
-   Fixed examples to run with basic pip installation ([#800](https://github.com/pybamm-team/PyBaMM/pull/800))
-   Added events for CasADi solver when stepping ([#800](https://github.com/pybamm-team/PyBaMM/pull/800))
-   Improved implementation of broadcasts ([#776](https://github.com/pybamm-team/PyBaMM/pull/776))
-   Fixed a bug which meant that the Ohmic heating in the current collectors was incorrect if using the Finite Element Method ([#767](https://github.com/pybamm-team/PyBaMM/pull/767))
-   Improved automatic broadcasting ([#747](https://github.com/pybamm-team/PyBaMM/pull/747))
-   Fixed bug with wrong temperature in initial conditions ([#737](https://github.com/pybamm-team/PyBaMM/pull/737))
-   Improved flexibility of parameter values so that parameters (such as diffusivity or current) can be set as functions or scalars ([#723](https://github.com/pybamm-team/PyBaMM/pull/723))
-   Fixed a bug where boundary conditions were sometimes handled incorrectly in 1+1D models ([#713](https://github.com/pybamm-team/PyBaMM/pull/713))
-   Corrected a sign error in Dirichlet boundary conditions in the Finite Element Method ([#706](https://github.com/pybamm-team/PyBaMM/pull/706))
-   Passed the correct dimensional temperature to open circuit potential ([#702](https://github.com/pybamm-team/PyBaMM/pull/702))
-   Added missing temperature dependence in electrolyte and interface submodels ([#698](https://github.com/pybamm-team/PyBaMM/pull/698))
-   Fixed differentiation of functions that have more than one argument ([#687](https://github.com/pybamm-team/PyBaMM/pull/687))
-   Added warning if `ProcessedVariable` is called outside its interpolation range ([#681](https://github.com/pybamm-team/PyBaMM/pull/681))
-   Updated installation instructions for Mac OS ([#680](https://github.com/pybamm-team/PyBaMM/pull/680))
-   Improved the way `ProcessedVariable` objects are created in higher dimensions ([#581](https://github.com/pybamm-team/PyBaMM/pull/581))

## Breaking changes

-   Time for solver should now be given in seconds ([#832](https://github.com/pybamm-team/PyBaMM/pull/832))
-   Model events are now represented as a list of `pybamm.Event` ([#759](https://github.com/pybamm-team/PyBaMM/issues/759)
-   Removed `ParameterValues.update_model`, whose functionality is now replaced by `InputParameter` ([#801](https://github.com/pybamm-team/PyBaMM/pull/801))
-   Removed `Outer` and `Kron` nodes as no longer used ([#777](https://github.com/pybamm-team/PyBaMM/pull/777))
-   Moved `results` to separate repositories ([#761](https://github.com/pybamm-team/PyBaMM/pull/761))
-   The parameters "Bruggeman coefficient" must now be specified separately as "Bruggeman coefficient (electrolyte)" and "Bruggeman coefficient (electrode)"
-   The current classes (`GetConstantCurrent`, `GetUserCurrent` and `GetUserData`) have now been removed. Please refer to the [`change-input-current` notebook](https://github.com/pybamm-team/PyBaMM/blob/master/examples/notebooks/change-input-current.ipynb) for information on how to specify an input current
-   Parameter functions must now use pybamm functions instead of numpy functions (e.g. `pybamm.exp` instead of `numpy.exp`), as these are then used to construct the expression tree directly. Generally, pybamm syntax follows numpy syntax; please get in touch if a function you need is missing.
-   The current must now be updated by changing "Current function [A]" or "C-rate" instead of "Typical current [A]"


# [v0.1.0](https://github.com/pybamm-team/PyBaMM/tree/v0.1.0) - 2019-10-08

This is the first official version of PyBaMM.
Please note that PyBaMM in still under active development, and so the API may change in the future.

## Features

### Models

#### Lithium-ion

- Single Particle Model (SPM)
- Single Particle Model with electrolyte (SPMe)
- Doyle-Fuller-Newman (DFN) model

with the following optional physics:

- Thermal effects
- Fast diffusion in particles
- 2+1D (pouch cell)

#### Lead-acid

- Leading-Order Quasi-Static model
- First-Order Quasi-Static model
- Composite model
- Full model

with the following optional physics:

- Hydrolysis side reaction
- Capacitance effects
- 2+1D


### Spatial discretisations

- Finite Volume (1D only)
- Finite Element (scikit, 2D only)

### Solvers

- Scipy
- Scikits ODE
- Scikits DAE
- IDA KLU sparse linear solver (Sundials)
- Algebraic (root-finding)<|MERGE_RESOLUTION|>--- conflicted
+++ resolved
@@ -28,11 +28,7 @@
 
 ## Breaking changes
 
-<<<<<<< HEAD
--   `Simulation.specs` and `Simulation.set_defaults` have been deprecated. Users should create a new `Simulation` object for each different case instead ([#1090](https://github.com/pybamm-team/PyBaMM/pull/1090))
-=======
 -  The solution times `t_eval` must now be provided to `Simulation.solve()` when not using an experiment or prescribing the current using drive cycle data ([#1086](https://github.com/pybamm-team/PyBaMM/pull/1086))
->>>>>>> 0077553d
 
 # [v0.2.2](https://github.com/pybamm-team/PyBaMM/tree/v0.2.2) - 2020-06-01
 
