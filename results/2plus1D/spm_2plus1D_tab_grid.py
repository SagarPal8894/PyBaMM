import pybamm
import numpy as np
import matplotlib.pyplot as plt
import sys

# set logging level
pybamm.set_logging_level("INFO")

# load (2+1D) SPM model
options = {
    "current collector": "potential pair",
    "dimensionality": 2,
    "thermal": "x-lumped",
}
model = pybamm.lithium_ion.SPM(options)

# create geometry
geometry = model.default_geometry

# load parameter values and process model and geometry
param = model.default_parameter_values
<<<<<<< HEAD
C_rate = 1
param.update({"C-rate": C_rate})
=======
>>>>>>> fd9073de
param.process_model(model)
param.process_geometry(geometry)

# set mesh
var = pybamm.standard_spatial_vars
var_pts = {
    var.x_n: 5,
    var.x_s: 5,
    var.x_p: 5,
    var.r_n: 5,
    var.r_p: 5,
    var.y: 5,
    var.z: 5,
}
submesh_types = model.default_submesh_types
submesh_types["current collector"] = pybamm.ScikitExponential2DSubMesh
# depnding on number of points in y-z plane may need to increase recursion depth...
sys.setrecursionlimit(10000)
mesh = pybamm.Mesh(geometry, submesh_types, var_pts)

# discretise model
disc = pybamm.Discretisation(mesh, model.default_spatial_methods)
disc.process_model(model)

# solve model -- simulate one hour discharge
tau = param.process_symbol(pybamm.standard_parameters_lithium_ion.tau_discharge)
t_end = 3600 / tau.evaluate(0)
t_eval = np.linspace(0, t_end, 120)
solution = model.default_solver.solve(model, t_eval)

# TO DO: 2+1D automated plotting
phi_s_cn = pybamm.ProcessedVariable(
    model.variables["Negative current collector potential [V]"],
    solution.t,
    solution.y,
    mesh=mesh,
)
phi_s_cp = pybamm.ProcessedVariable(
    model.variables["Positive current collector potential [V]"],
    solution.t,
    solution.y,
    mesh=mesh,
)
T = pybamm.ProcessedVariable(
    model.variables["X-averaged cell temperature [K]"],
    solution.t,
    solution.y,
    mesh=mesh,
)
l_y = phi_s_cp.y_sol[-1]
l_z = phi_s_cp.z_sol[-1]
y_plot = np.linspace(0, l_y, 21)
z_plot = np.linspace(0, l_z, 21)


def plot(t):
    fig, ax = plt.subplots(figsize=(15, 8))
    plt.tight_layout()
    plt.subplots_adjust(left=-0.1)

    # find t index
    ind = (np.abs(solution.t - t)).argmin()

    # negative current collector potential
    plt.subplot(131)
    phi_s_cn_plot = plt.pcolormesh(
        y_plot,
        z_plot,
        np.transpose(phi_s_cn(y=y_plot, z=z_plot, t=solution.t[ind])),
        shading="gouraud",
    )
    plt.axis([0, l_y, 0, l_z])
    plt.xlabel(r"$y$")
    plt.ylabel(r"$z$")
    plt.title(r"$\phi_{s,cn}$ [V]")
    plt.set_cmap("cividis")
    plt.colorbar(phi_s_cn_plot)

    # positive current collector potential
    plt.subplot(132)
    phi_s_cp_plot = plt.pcolormesh(
        y_plot,
        z_plot,
        np.transpose(phi_s_cp(y=y_plot, z=z_plot, t=solution.t[ind])),
        shading="gouraud",
    )

    plt.axis([0, l_y, 0, l_z])
    plt.xlabel(r"$y$")
    plt.ylabel(r"$z$")
    plt.title(r"$\phi_{s,cp}$ [V]")
    plt.set_cmap("viridis")
    plt.colorbar(phi_s_cp_plot)

    # temperature
    plt.subplot(133)
    T_plot = plt.pcolormesh(
        y_plot,
        z_plot,
        np.transpose(T(y=y_plot, z=z_plot, t=solution.t[ind])),
        shading="gouraud",
    )

    plt.axis([0, l_y, 0, l_z])
    plt.xlabel(r"$y$")
    plt.ylabel(r"$z$")
    plt.title(r"$T$ [K]")
    plt.set_cmap("inferno")
    plt.colorbar(T_plot)

    plt.subplots_adjust(
        top=0.92, bottom=0.15, left=0.10, right=0.9, hspace=0.5, wspace=0.5
    )
    plt.show()


plot(solution.t[-1] / 2)<|MERGE_RESOLUTION|>--- conflicted
+++ resolved
@@ -19,11 +19,6 @@
 
 # load parameter values and process model and geometry
 param = model.default_parameter_values
-<<<<<<< HEAD
-C_rate = 1
-param.update({"C-rate": C_rate})
-=======
->>>>>>> fd9073de
 param.process_model(model)
 param.process_geometry(geometry)
 
