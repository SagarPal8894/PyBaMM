import pybamm
import numpy as np
import matplotlib.pyplot as plt
import sys

# set logging level and increase recursion limit
pybamm.set_logging_level("INFO")
sys.setrecursionlimit(10000)

# load models
models = [
    pybamm.lithium_ion.SPM({"thermal": "x-lumped"}, name="1D SPM (lumped)"),
    pybamm.lithium_ion.SPMe({"thermal": "x-lumped"}, name="1D SPMe (lumped)"),
    pybamm.lithium_ion.DFN({"thermal": "x-lumped"}, name="1D DFN (lumped)"),
    pybamm.lithium_ion.SPM({"thermal": "x-full"}, name="1D SPM (full)"),
    pybamm.lithium_ion.SPMe({"thermal": "x-full"}, name="1D SPMe (full)"),
    pybamm.lithium_ion.DFN({"thermal": "x-full"}, name="1D DFN (full)"),
    pybamm.lithium_ion.SPM(
        {
            "current collector": "potential pair",
            "dimensionality": 2,
            "thermal": "xyz-lumped",
        },
        name="2+1D SPM (lumped)",
    ),
    pybamm.lithium_ion.SPMe(
        {
            "current collector": "potential pair",
            "dimensionality": 2,
            "thermal": "xyz-lumped",
        },
        name="2+1D SPMe (lumped)",
    ),
    pybamm.lithium_ion.DFN(
        {
            "current collector": "potential pair",
            "dimensionality": 2,
            "thermal": "xyz-lumped",
        },
        name="2+1D DFN (lumped)",
    ),
    pybamm.lithium_ion.SPM(
        {
            "current collector": "potential pair",
            "dimensionality": 2,
            "thermal": "x-lumped",
        },
        name="2+1D SPM (full)",
    ),
    pybamm.lithium_ion.SPMe(
        {
            "current collector": "potential pair",
            "dimensionality": 2,
            "thermal": "x-lumped",
        },
        name="2+1D SPMe (full)",
    ),
    pybamm.lithium_ion.DFN(
        {
            "current collector": "potential pair",
            "dimensionality": 2,
            "thermal": "x-lumped",
        },
        name="2+1D DFN (full)",
    ),
]

# load parameter values
param = models[0].default_parameter_values
<<<<<<< HEAD
# adjust current to correspond to a typical current density of C_rate * 24 [A.m-2]
C_rate = 1
param["Typical current [A]"] = (
    C_rate * 24 * param.process_symbol(pybamm.geometric_parameters.A_cc).evaluate()
)
=======
>>>>>>> 1028e784

# process models
for model in models:
    param.process_model(model)

# process geometry and discretise models
meshes = [None] * len(models)
for i, model in enumerate(models):
    geometry = model.default_geometry
    param.process_geometry(geometry)
    var = pybamm.standard_spatial_vars
    var_pts = {
        var.x_n: 5,
        var.x_s: 5,
        var.x_p: 5,
        var.r_n: 5,
        var.r_p: 5,
        var.y: 5,
        var.z: 5,
    }
    meshes[i] = pybamm.Mesh(geometry, model.default_submesh_types, var_pts)
    disc = pybamm.Discretisation(meshes[i], model.default_spatial_methods)
    disc.process_model(model)

# solve models and process time and voltage for plotting on different meshes
solutions = [None] * len(models)
times = [None] * len(models)
voltages = [None] * len(models)
temperatures = [None] * len(models)

t_eval = np.linspace(0, 1, 1000)
for i, model in enumerate(models):
    if "2+1D" in model.name:
        model.use_simplify = False  # simplifying jacobian slow for large systems
    solution = model.default_solver.solve(model, t_eval)
    solutions[i] = solution
    times[i] = pybamm.ProcessedVariable(
        model.variables["Time [h]"], solution.t, solution.y
    )
    voltages[i] = pybamm.ProcessedVariable(
        model.variables["Terminal voltage [V]"], solution.t, solution.y, mesh=meshes[i]
    )
    temperatures[i] = pybamm.ProcessedVariable(
        model.variables["Volume-averaged cell temperature [K]"],
        solution.t,
        solution.y,
        mesh=meshes[i],
    )

# plot terminal voltage and temperature
t = np.linspace(0, solution.t[-1], 100)
plt.subplot(121)
for i, model in enumerate(models):
    plt.plot(times[i](t), voltages[i](t), label=model.name)
plt.xlabel("Time [h]")
plt.ylabel("Terminal voltage [V]")
plt.legend()
plt.subplot(122)
for i, model in enumerate(models):
    plt.plot(times[i](t), temperatures[i](t), label=model.name)
plt.xlabel("Time [h]")
plt.ylabel("Temperature [K]")
plt.tight_layout()
plt.show()<|MERGE_RESOLUTION|>--- conflicted
+++ resolved
@@ -67,14 +67,8 @@
 
 # load parameter values
 param = models[0].default_parameter_values
-<<<<<<< HEAD
-# adjust current to correspond to a typical current density of C_rate * 24 [A.m-2]
 C_rate = 1
-param["Typical current [A]"] = (
-    C_rate * 24 * param.process_symbol(pybamm.geometric_parameters.A_cc).evaluate()
-)
-=======
->>>>>>> 1028e784
+param.update({"C-rate": C_rate})
 
 # process models
 for model in models:
